# users/views.py
import logging
from venv import logger
from django.conf import settings
from rest_framework.views import APIView
from rest_framework.response import Response
from rest_framework import status
from rest_framework.permissions import IsAuthenticated, AllowAny
from rest_framework_simplejwt.views import TokenObtainPairView, TokenRefreshView, TokenBlacklistView
from rest_framework_simplejwt.exceptions import TokenError
from rest_framework_simplejwt.tokens import RefreshToken
from django.shortcuts import get_object_or_404
from django.contrib.auth import get_user_model
<<<<<<< HEAD
from .models import MobileDevice, User, UserComment
from .serializers import UserSerializer, UserCommentSerializer, UserCommentSubmitSerializer
=======

from debug_utils import debug_error
from .models import MobileDevice, User
from .serializers import UserSerializer
>>>>>>> 771ab514
from drf_yasg.utils import swagger_auto_schema
from drf_yasg import openapi

User = get_user_model()

logger = logging.getLogger(__name__)

def format_date(date_obj):
    """
    Convert datetime object to 'DD-MM-YYYY' format
    """
    if not date_obj:
        return None
    return date_obj.strftime('%d-%m-%Y')

def convert_to_khmer_number(text):
    """
    Convert Latin numbers to Khmer numbers
    """
    latin_to_khmer = {
        '0': '០',
        '1': '១',
        '2': '២',
        '3': '៣',
        '4': '៤',
        '5': '៥',
        '6': '៦',
        '7': '៧',
        '8': '៨',
        '9': '៩'
    }

    # If input is None or not a string, return as is
    if not isinstance(text, str):
        return text

    # Convert each Latin digit to Khmer
    return ''.join(latin_to_khmer.get(char, char) for char in text)

def convert_to_khmer_date(date_str):
    """
    Convert Gregorian date to Khmer date format

    Args:
        date_str (str): Date in format 'DD-MM-YYYY'

    Returns:
        str: Date in Khmer format 'DD-Month-YYYY'
    """
    # Khmer month names
    khmer_months = {
        '01': 'មករា',
        '02': 'កុម្ភៈ',
        '03': 'មីនា',
        '04': 'មេសា',
        '05': 'ឧសភា',
        '06': 'មិថុនា',
        '07': 'កក្កដា',
        '08': 'សីហា',
        '09': 'កញ្ញា',
        '10': 'តុលា',
        '11': 'វិច្ឆិកា',
        '12': 'ធ្នូ'
    }

    # Khmer number mapping
    khmer_numbers = {
        '0': '០', '1': '១', '2': '២', '3': '៣', '4': '៤',
        '5': '៥', '6': '៦', '7': '៧', '8': '៨', '9': '៩'
    }

    def convert_to_khmer_number(num_str):
        return ''.join(khmer_numbers.get(digit, digit) for digit in num_str)

    try:
        # Split the date
        day, month, year = date_str.split('-')

        # Convert to Khmer
        khmer_day = convert_to_khmer_number(day)
        khmer_month = khmer_months.get(month, month)
        khmer_year = convert_to_khmer_number(year)

        return f"{khmer_day}-{khmer_month}-{khmer_year}"

    except Exception as e:
        # If conversion fails, return original string
        return date_str

class UserLoginView(APIView):
    permission_classes = [AllowAny]

    @swagger_auto_schema(
        operation_description="User Login Endpoint",
        request_body=openapi.Schema(
            type=openapi.TYPE_OBJECT,
            required=['login_input', 'password'],
            properties={
                'login_input': openapi.Schema(
                    type=openapi.TYPE_STRING,
                    description="Username or Email"
                ),
                'password': openapi.Schema(
                    type=openapi.TYPE_STRING,
                    description="User password"
                )
            }
        ),
        responses={
            200: openapi.Response(
                description='Successful Login',
                schema=openapi.Schema(
                    type=openapi.TYPE_OBJECT,
                    properties={
                        'responseCode': openapi.Schema(type=openapi.TYPE_INTEGER),
                        'message': openapi.Schema(type=openapi.TYPE_STRING),
                        'data': openapi.Schema(
                            type=openapi.TYPE_OBJECT,
                            properties={
                                'refresh': openapi.Schema(type=openapi.TYPE_STRING),
                                'access': openapi.Schema(type=openapi.TYPE_STRING),
                                'user': openapi.Schema(
                                    type=openapi.TYPE_OBJECT,
                                    properties={
                                        'username': openapi.Schema(type=openapi.TYPE_STRING),
                                        'username_kh': openapi.Schema(type=openapi.TYPE_STRING),
                                        'email': openapi.Schema(type=openapi.TYPE_STRING),
                                        'staff_id': openapi.Schema(type=openapi.TYPE_STRING),
                                        'position': openapi.Schema(type=openapi.TYPE_STRING),
                                        'phone_number': openapi.Schema(type=openapi.TYPE_STRING)
                                    }
                                )
                            }
                        )
                    }
                )
            )
        }
    )
    @debug_error
    def post(self, request):
        # Extract login credentials
        login_input = request.data.get('login_input', '').strip()
        password = request.data.get('password', '').strip()

        # Validate input fields
        if not login_input or not password:
            return Response({
                'responseCode': status.HTTP_400_BAD_REQUEST,
                'message': 'Username/Email and password are required',
                'data': None
            }, status=status.HTTP_400_BAD_REQUEST)

        try:
            # Attempt to authenticate user
            user = None
            if '@' in login_input:
                user = User.objects.filter(email=login_input).first()
            else:
                user = User.objects.filter(username=login_input).first()

            # Validate user and password
            if user and user.check_password(password):
                # Generate tokens
                refresh = RefreshToken.for_user(user)

                return Response({
                    'responseCode': status.HTTP_200_OK,
                    'message': 'Login successful',
                    'data': {
                        'refresh': str(refresh),
                        'access': str(refresh.access_token),
                        'user': {
                            'username': user.username,
                            'username_kh': user.username_kh or '',
                            'email': user.email,
                            'staff_id': convert_to_khmer_number(user.staff_id) if user.staff_id else '',
                            'position': user.position or '',
                            'phone_number': convert_to_khmer_number(user.phone_number) if user.phone_number else '',
                            'role': user.role or ''
                        }
                    }
                }, status=status.HTTP_200_OK)
            else:
                # Invalid credentials
                return Response({
                    'responseCode': status.HTTP_401_UNAUTHORIZED,
                    'message': 'Invalid login credentials',
                    'data': None
                }, status=status.HTTP_401_UNAUTHORIZED)

        except Exception as e:
            return Response({
                'responseCode': status.HTTP_500_INTERNAL_SERVER_ERROR,
                'message': 'An unexpected error occurred during login',
                'data': None
            }, status=status.HTTP_500_INTERNAL_SERVER_ERROR)

def format_date(date_obj):
    """
    Convert datetime object to 'DD-MM-YYYY' format
    """
    if not date_obj:
        return None
    return date_obj.strftime('%d-%m-%Y')

def convert_to_khmer_number(text):
    """
    Convert Latin numbers to Khmer numbers
    """
    latin_to_khmer = {
        '0': '០',
        '1': '១',
        '2': '២',
        '3': '៣',
        '4': '៤',
        '5': '៥',
        '6': '៦',
        '7': '៧',
        '8': '៨',
        '9': '៩'
    }

    # If input is None or not a string, return as is
    if not isinstance(text, str):
        return text

    # Convert each Latin digit to Khmer
    return ''.join(latin_to_khmer.get(char, char) for char in text)

class UserListView(APIView):
    permission_classes = [IsAuthenticated]

    @swagger_auto_schema(
<<<<<<< HEAD
        operation_description="View list of all users",
        manual_parameters=[
            openapi.Parameter(
                'page',
                openapi.IN_QUERY,
                description="Page number",
                type=openapi.TYPE_INTEGER
            ),
            openapi.Parameter(
                'per_page',
                openapi.IN_QUERY,
                description="Number of items per page",
                type=openapi.TYPE_INTEGER
            ),
            openapi.Parameter(
                'role',
                openapi.IN_QUERY,
                description="Filter by user role",
                type=openapi.TYPE_STRING
            ),
            openapi.Parameter(
                'is_active',
                openapi.IN_QUERY,
                description="Filter by active status",
                type=openapi.TYPE_BOOLEAN
            )
        ],
=======
        operation_description="View list of all users without pagination",
>>>>>>> 771ab514
        responses={
            200: openapi.Response(
                description='Users retrieved successfully',
                schema=openapi.Schema(
                    type=openapi.TYPE_OBJECT,
                    properties={
                        'responseCode': openapi.Schema(type=openapi.TYPE_INTEGER),
                        'message': openapi.Schema(type=openapi.TYPE_STRING),
                        'data': openapi.Schema(
                            type=openapi.TYPE_OBJECT,
                            properties={
                                'users': openapi.Schema(
                                    type=openapi.TYPE_ARRAY,
                                    items=openapi.Schema(
                                        type=openapi.TYPE_OBJECT,
                                        properties={
<<<<<<< HEAD
=======
                                            'id': openapi.Schema(type=openapi.TYPE_STRING),
>>>>>>> 771ab514
                                            'staff_id': openapi.Schema(type=openapi.TYPE_STRING),
                                            'username_kh': openapi.Schema(type=openapi.TYPE_STRING),
                                            'sex': openapi.Schema(type=openapi.TYPE_STRING),
                                            'position': openapi.Schema(type=openapi.TYPE_STRING),
                                            'email': openapi.Schema(type=openapi.TYPE_STRING),
                                            'phone_number': openapi.Schema(type=openapi.TYPE_STRING),
                                            'date_joined': openapi.Schema(type=openapi.TYPE_STRING, format='date-time'),
                                            'role': openapi.Schema(type=openapi.TYPE_STRING)
                                        }
                                    )
<<<<<<< HEAD
                                ),
                                'total_users': openapi.Schema(type=openapi.TYPE_INTEGER),
                                'page': openapi.Schema(type=openapi.TYPE_INTEGER),
                                'per_page': openapi.Schema(type=openapi.TYPE_INTEGER),
                                'total_pages': openapi.Schema(type=openapi.TYPE_INTEGER)
=======
                                )
>>>>>>> 771ab514
                            }
                        )
                    }
                )
            ),
            401: openapi.Response(
                description='Unauthorized Access',
                schema=openapi.Schema(
                    type=openapi.TYPE_OBJECT,
                    properties={
                        'responseCode': openapi.Schema(type=openapi.TYPE_INTEGER),
                        'message': openapi.Schema(type=openapi.TYPE_STRING),
                        'data': openapi.Schema(type=openapi.TYPE_OBJECT, nullable=True)
                    }
                )
            )
        }
    )
    @debug_error
    def get(self, request):
        # Explicit check for authentication
        if not request.user or not request.user.is_authenticated:
            return Response({
                'responseCode': status.HTTP_401_UNAUTHORIZED,
                'message': 'Authentication credentials were not provided or are invalid',
                'data': None
            }, status=status.HTTP_401_UNAUTHORIZED)

        # Check for admin/superuser permissions
        if request.user.role not in ['ADMIN', 'SUPERUSER']:
            return Response({
                'responseCode': status.HTTP_403_FORBIDDEN,
                'message': 'You do not have permission to perform this action',
                'data': None
            }, status=status.HTTP_403_FORBIDDEN)

        try:
<<<<<<< HEAD
            # Support pagination and filtering
            page = int(request.query_params.get('page', 1))
            per_page = int(request.query_params.get('per_page', 25))
=======
            # Optional filtering parameters
>>>>>>> 771ab514
            role = request.query_params.get('role')
            is_active = request.query_params.get('is_active')

            # Base queryset
            users = User.objects.all()

            # Apply filters if provided
            if role:
                users = users.filter(role=role)
            if is_active is not None:
                users = users.filter(is_active=is_active.lower() == 'true')

<<<<<<< HEAD
            # Pagination
            start = (page - 1) * per_page
            end = start + per_page
            paginated_users = users[start:end]

            # Transform data to include specified fields
            user_data = [{
=======
            # Transform data - return all users without pagination
            user_data = [{
                'id': user.id,
>>>>>>> 771ab514
                'staff_id': convert_to_khmer_number(user.staff_id) if user.staff_id else '',
                'username_kh': user.username_kh or '',
                'sex': user.sex or '',
                'position': user.position or '',
                'email': user.email,
                'phone_number': convert_to_khmer_number(user.phone_number) if user.phone_number else '',
<<<<<<< HEAD
                'date_joined': convert_to_khmer_number(format_date(user.date_joined)) if format_date(user.date_joined) else '',
=======
                'date_joined': convert_to_khmer_date(user.date_joined.strftime('%d-%m-%Y')) if user.date_joined else '',
>>>>>>> 771ab514
                'role': user.role
            } for user in users]

            return Response({
                'responseCode': status.HTTP_200_OK,
                'message': 'Users retrieved successfully',
                'data': {
<<<<<<< HEAD
                    'users': user_data,
                    'total_users': users.count(),
                    'page': page,
                    'per_page': per_page,
                    'total_pages': (users.count() + per_page - 1) // per_page
=======
                    'users': user_data
>>>>>>> 771ab514
                }
            })

        except Exception as e:
            return Response({
                'responseCode': status.HTTP_500_INTERNAL_SERVER_ERROR,
<<<<<<< HEAD
                'message': 'Data retrieval failed',
                'data': str(e)
=======
                'message': f'Failed to retrieve users: {str(e)}',
                'data': None
>>>>>>> 771ab514
            }, status=status.HTTP_500_INTERNAL_SERVER_ERROR)

class UserDetailView(APIView):
    permission_classes = [IsAuthenticated]

    @swagger_auto_schema(
        operation_description="Retrieve user details",
        manual_parameters=[
            openapi.Parameter(
                'id',
                openapi.IN_QUERY,
                description="User ID",
                type=openapi.TYPE_INTEGER
            ),
            openapi.Parameter(
                'username',
                openapi.IN_QUERY,
                description="Username",
                type=openapi.TYPE_STRING
            ),
            openapi.Parameter(
                'email',
                openapi.IN_QUERY,
                description="User Email",
                type=openapi.TYPE_STRING
            )
        ],
        responses={
            200: openapi.Response(
                description='User profile retrieved successfully',
                schema=openapi.Schema(
                    type=openapi.TYPE_OBJECT,
                    properties={
                        'responseCode': openapi.Schema(type=openapi.TYPE_INTEGER),
                        'message': openapi.Schema(type=openapi.TYPE_STRING),
                        'data': openapi.Schema(
                            type=openapi.TYPE_OBJECT,
                            properties={
                                'username': openapi.Schema(type=openapi.TYPE_STRING),
                                'email': openapi.Schema(type=openapi.TYPE_STRING),
                                'role': openapi.Schema(type=openapi.TYPE_STRING)
                            }
                        )
                    }
                )
            )
        }
    )
    def get(self, request):
        user_id = request.query_params.get('id')
        username = request.query_params.get('username')
        email = request.query_params.get('email')

        try:
            # Find user based on provided parameters
            if user_id:
                user = get_object_or_404(User, id=user_id)
            elif username:
                user = get_object_or_404(User, username=username)
            elif email:
                user = get_object_or_404(User, email=email)
            else:
                return Response({
                    'responseCode': status.HTTP_400_BAD_REQUEST,
                    'message': 'Identification parameter (id/username/email) is required',
                    'data': None
                }, status=status.HTTP_400_BAD_REQUEST)

            # Ensure user can only access their own profile or admin can access all
            if request.user.id != user.id and request.user.role not in ['ADMIN', 'SUPERUSER']:
                return Response({
                    'responseCode': status.HTTP_403_FORBIDDEN,
                    'message': 'Not authorized to view this user profile',
                    'data': None
                }, status=status.HTTP_403_FORBIDDEN)

            # Transform user data to match desired structure
            user_data = {
                'username': user.username,
                'email': user.email,
                'role': user.role
            }

            return Response({
                'responseCode': status.HTTP_200_OK,
                'message': 'User profile retrieved successfully',
                'data': user_data
            })

        except Exception as e:
            return Response({
                'responseCode': status.HTTP_400_BAD_REQUEST,
                'message': str(e),
                'data': None
            }, status=status.HTTP_400_BAD_REQUEST)

class UserRegisterView(APIView):
    permission_classes = [IsAuthenticated]

    @swagger_auto_schema(
        operation_description="User Registration",
        request_body=openapi.Schema(
            type=openapi.TYPE_OBJECT,
            required=['username', 'email', 'password', 'role'],
            properties={
                'username': openapi.Schema(type=openapi.TYPE_STRING),
                'email': openapi.Schema(type=openapi.TYPE_STRING),
                'password': openapi.Schema(type=openapi.TYPE_STRING),
                'role': openapi.Schema(type=openapi.TYPE_STRING),
                'sex': openapi.Schema(
                    type=openapi.TYPE_STRING,
                    enum=['MALE', 'FEMALE', 'OTHER', 'PREFER_NOT_TO_SAY'],
                    description='User\'s sex/gender'
                ),
                'username_kh': openapi.Schema(
                    type=openapi.TYPE_STRING,
                    description='Khmer Username'
                ),
                'staff_id': openapi.Schema(
                    type=openapi.TYPE_STRING,
                    description='Staff Identification Number'
                ),
                'position': openapi.Schema(
                    type=openapi.TYPE_STRING,
                    description='Job Position'
                ),
                'phone_number': openapi.Schema(
                    type=openapi.TYPE_STRING,
                    description='Phone number in format 0XXXXXXXXX'
                ),
            }
        ),
        responses={
            201: openapi.Response(
                description='User Created Successfully',
                schema=openapi.Schema(
                    type=openapi.TYPE_OBJECT,
                    properties={
                        'responseCode': openapi.Schema(type=openapi.TYPE_INTEGER),
                        'message': openapi.Schema(type=openapi.TYPE_STRING),
                        'data': openapi.Schema(
                            type=openapi.TYPE_OBJECT,
                            properties={
                                'username': openapi.Schema(type=openapi.TYPE_STRING),
                                'email': openapi.Schema(type=openapi.TYPE_STRING),
                                'role': openapi.Schema(type=openapi.TYPE_STRING),
                                'username_kh': openapi.Schema(type=openapi.TYPE_STRING),
                                'staff_id': openapi.Schema(type=openapi.TYPE_STRING),
                                'position': openapi.Schema(type=openapi.TYPE_STRING),
                                'phone_number': openapi.Schema(type=openapi.TYPE_STRING)
                            }
                        )
                    }
                )
            ),
            401: openapi.Response(
                description='Unauthorized',
                schema=openapi.Schema(
                    type=openapi.TYPE_OBJECT,
                    properties={
                        'responseCode': openapi.Schema(type=openapi.TYPE_INTEGER),
                        'message': openapi.Schema(type=openapi.TYPE_STRING),
                        'data': openapi.Schema(type=openapi.TYPE_OBJECT, nullable=True)
                    }
                )
            )
        }
    )
    def post(self, request):
        # Check authentication
        if not request.user or not request.user.is_authenticated:
            return Response({
                'responseCode': status.HTTP_401_UNAUTHORIZED,
                'message': 'Authentication required',
                'data': None
            }, status=status.HTTP_401_UNAUTHORIZED)

        # Check authorization
        if request.user.role not in ['ADMIN', 'SUPERUSER']:
            return Response({
                'responseCode': status.HTTP_403_FORBIDDEN,
                'message': 'You do not have permission to perform this action',
                'data': None
            }, status=status.HTTP_403_FORBIDDEN)

        try:
            phone_number = request.data.get('phone_number')
            if phone_number:
                # Validate phone number format
                cleaned_number = ''.join(filter(str.isdigit, str(phone_number)))
                if not (cleaned_number.startswith('0') and len(cleaned_number) in [9, 10]):
                    return Response({
                        'responseCode': status.HTTP_400_BAD_REQUEST,
                        'message': 'Invalid phone number format',
                        'data': None
                    }, status=status.HTTP_400_BAD_REQUEST)

            serializer = UserSerializer(data=request.data)

            if serializer.is_valid():
                user = serializer.save()
                return Response({
                    'responseCode': status.HTTP_201_CREATED,
                    'message': 'User registered successfully',
                    'data': {
                        'username': user.username,
                        'email': user.email,
                        'role': user.role,
                        'sex': user.sex,
                        'username_kh': user.username_kh,
                        'staff_id': user.staff_id,
                        'position': user.position,
                        'phone_number': user.phone_number
                    }
                }, status=status.HTTP_201_CREATED)

            return Response({
                'responseCode': status.HTTP_400_BAD_REQUEST,
                'message': 'Validation error',
                'data': serializer.errors
            }, status=status.HTTP_400_BAD_REQUEST)

        except Exception as e:
            return Response({
                'responseCode': status.HTTP_500_INTERNAL_SERVER_ERROR,
                'message': 'Registration failed',
                'data': str(e)
            }, status=status.HTTP_500_INTERNAL_SERVER_ERROR)

class UserDropView(APIView):
    permission_classes = [IsAuthenticated]

    @swagger_auto_schema(
        operation_description="Delete User Account",
        manual_parameters=[
            openapi.Parameter('id', openapi.IN_QUERY, type=openapi.TYPE_INTEGER),
            openapi.Parameter('username', openapi.IN_QUERY, type=openapi.TYPE_STRING),
            openapi.Parameter('email', openapi.IN_QUERY, type=openapi.TYPE_STRING)
        ],
        responses={
            200: openapi.Response(
                description='User Deleted Successfully',
                schema=openapi.Schema(
                    type=openapi.TYPE_OBJECT,
                    properties={
                        'responseCode': openapi.Schema(type=openapi.TYPE_INTEGER),
                        'message': openapi.Schema(type=openapi.TYPE_STRING),
                        'data': openapi.Schema(type=openapi.TYPE_OBJECT)
                    }
                )
            ),
            403: openapi.Response(
                description='Forbidden',
                schema=openapi.Schema(
                    type=openapi.TYPE_OBJECT,
                    properties={
                        'responseCode': openapi.Schema(type=openapi.TYPE_INTEGER),
                        'message': openapi.Schema(type=openapi.TYPE_STRING),
                        'data': openapi.Schema(type=openapi.TYPE_OBJECT, nullable=True)
                    }
                )
            )
        }
    )
    def delete(self, request):
        # Check authentication
        if not request.user or not request.user.is_authenticated:
            return Response({
                'responseCode': status.HTTP_401_UNAUTHORIZED,
                'message': 'Authentication required',
                'data': None
            }, status=status.HTTP_401_UNAUTHORIZED)

        # Check authorization
        if request.user.role not in ['ADMIN', 'SUPERUSER']:
            return Response({
                'responseCode': status.HTTP_403_FORBIDDEN,
                'message': 'You do not have permission to perform this action',
                'data': None
            }, status=status.HTTP_403_FORBIDDEN)

        try:
            # User identification parameters
            user_id = request.query_params.get('id')
            username = request.query_params.get('username')
            email = request.query_params.get('email')

            # Find user
            user = None
            if user_id:
                user = get_object_or_404(User, id=user_id)
            elif username:
                user = get_object_or_404(User, username=username)
            elif email:
                user = get_object_or_404(User, email=email)
            else:
                return Response({
                    'responseCode': status.HTTP_400_BAD_REQUEST,
                    'message': 'Identification parameter required',
                    'data': None
                }, status=status.HTTP_400_BAD_REQUEST)

            # Prevent deleting own account
            if request.user.id == user.id:
                return Response({
                    'responseCode': status.HTTP_400_BAD_REQUEST,
                    'message': 'Cannot delete own account',
                    'data': None
                }, status=status.HTTP_400_BAD_REQUEST)

            # Specific check: Only SUPERUSER can delete ADMIN accounts
            if user.role == 'ADMIN' and request.user.role != 'SUPERUSER':
                return Response({
                    'responseCode': status.HTTP_403_FORBIDDEN,
                    'message': 'Only SUPERUSER can delete ADMIN accounts',
                    'data': None
                }, status=status.HTTP_403_FORBIDDEN)

            # Store user details before deletion
            user_details = {
                'username': user.username,
                'email': user.email,
                'role': user.role
            }

            # Delete user
            user.delete()

            return Response({
                'responseCode': status.HTTP_200_OK,
                'message': 'User deleted successfully',
                'data': user_details
            })

        except Exception as e:
            return Response({
                'responseCode': status.HTTP_500_INTERNAL_SERVER_ERROR,
                'message': 'Deletion failed',
                'data': str(e)
            }, status=status.HTTP_500_INTERNAL_SERVER_ERROR)

class UserUpdateView(APIView):
    permission_classes = [IsAuthenticated]

    @swagger_auto_schema(
        operation_description="Update User Profile",
        request_body=openapi.Schema(
            type=openapi.TYPE_OBJECT,
            properties={
                'username': openapi.Schema(type=openapi.TYPE_STRING),
                'email': openapi.Schema(type=openapi.TYPE_STRING),
                'role': openapi.Schema(type=openapi.TYPE_STRING)
            }
        ),
        responses={
            200: openapi.Response(
                description='User Updated Successfully',
                schema=openapi.Schema(
                    type=openapi.TYPE_OBJECT,
                    properties={
                        'responseCode': openapi.Schema(type=openapi.TYPE_INTEGER),
                        'message': openapi.Schema(type=openapi.TYPE_STRING),
                        'data': openapi.Schema(type=openapi.TYPE_OBJECT)
                    }
                )
            ),
            401: openapi.Response(
                description='Unauthorized',
                schema=openapi.Schema(
                    type=openapi.TYPE_OBJECT,
                    properties={
                        'responseCode': openapi.Schema(type=openapi.TYPE_INTEGER),
                        'message': openapi.Schema(type=openapi.TYPE_STRING),
                        'data': openapi.Schema(type=openapi.TYPE_OBJECT, nullable=True)
                    }
                )
            )
        }
    )
    def put(self, request):
        # Check authentication
        if not request.user or not request.user.is_authenticated:
            return Response({
                'responseCode': status.HTTP_401_UNAUTHORIZED,
                'message': 'Authentication required',
                'data': None
            }, status=status.HTTP_401_UNAUTHORIZED)

        try:
            # Find user to update
            user = request.user

            # Validate and update user
            serializer = UserSerializer(
                user,
                data=request.data,
                partial=True,
                context={'request': request}
            )

            if serializer.is_valid():
                updated_user = serializer.save()
                return Response({
                    'responseCode': status.HTTP_200_OK,
                    'message': 'User updated successfully',
                    'data': {
                        'username': updated_user.username,
                        'email': updated_user.email,
                        'role': updated_user.role
                    }
                })

            return Response({
                'responseCode': status.HTTP_400_BAD_REQUEST,
                'message': 'Validation error',
                'data': serializer.errors
            }, status=status.HTTP_400_BAD_REQUEST)

        except Exception as e:
            return Response({
                'responseCode': status.HTTP_500_INTERNAL_SERVER_ERROR,
                'message': 'Update failed',
                'data': str(e)
            }, status=status.HTTP_500_INTERNAL_SERVER_ERROR)

class CustomTokenObtainPairView(TokenObtainPairView):
    @swagger_auto_schema(
        operation_description="Obtain JWT Tokens with Flexible Login",
        request_body=openapi.Schema(
            type=openapi.TYPE_OBJECT,
            required=['login_input', 'password'],
            properties={
                'login_input': openapi.Schema(
                    type=openapi.TYPE_STRING,
                    description="Username or Email for login",
                    example="johndoe or johndoe@example.com"
                ),
                'password': openapi.Schema(
                    type=openapi.TYPE_STRING,
                    description="User password",
                    format='password'
                )
            }
        ),
        responses={
            200: openapi.Response(
                description='Token Generated Successfully',
                schema=openapi.Schema(
                    type=openapi.TYPE_OBJECT,
                    properties={
                        'responseCode': openapi.Schema(
                            type=openapi.TYPE_INTEGER,
                            description='HTTP status code',
                            example=200
                        ),
                        'message': openapi.Schema(
                            type=openapi.TYPE_STRING,
                            description='Token generation status message',
                            example='Token generated successfully'
                        ),
                        'data': openapi.Schema(
                            type=openapi.TYPE_OBJECT,
                            properties={
                                'refresh': openapi.Schema(
                                    type=openapi.TYPE_STRING,
                                    description='JWT Refresh Token'
                                ),
                                'access': openapi.Schema(
                                    type=openapi.TYPE_STRING,
                                    description='JWT Access Token'
                                ),
                                'user': openapi.Schema(
                                    type=openapi.TYPE_OBJECT,
                                    properties={
                                        'username': openapi.Schema(type=openapi.TYPE_STRING),
                                        'username_kh': openapi.Schema(type=openapi.TYPE_STRING),
                                        'email': openapi.Schema(type=openapi.TYPE_STRING),
                                        'staff_id': openapi.Schema(type=openapi.TYPE_STRING),
                                        'position': openapi.Schema(type=openapi.TYPE_STRING),
                                        'phone_number': openapi.Schema(type=openapi.TYPE_STRING)
                                    }
                                )
                            }
                        )
                    }
                )
            ),
            400: openapi.Response(
                description='Bad Request - Invalid Credentials',
                schema=openapi.Schema(
                    type=openapi.TYPE_OBJECT,
                    properties={
                        'responseCode': openapi.Schema(
                            type=openapi.TYPE_INTEGER,
                            description='HTTP status code',
                            example=400
                        ),
                        'message': openapi.Schema(
                            type=openapi.TYPE_STRING,
                            description='Error message',
                            example='Invalid login credentials'
                        ),
                        'data': openapi.Schema(type=openapi.TYPE_OBJECT, nullable=True)
                    }
                )
            ),
            401: openapi.Response(
                description='Unauthorized - Authentication Failed',
                schema=openapi.Schema(
                    type=openapi.TYPE_OBJECT,
                    properties={
                        'responseCode': openapi.Schema(
                            type=openapi.TYPE_INTEGER,
                            description='HTTP status code',
                            example=401
                        ),
                        'message': openapi.Schema(
                            type=openapi.TYPE_STRING,
                            description='Authentication failure message',
                            example='Token generation failed'
                        ),
                        'data': openapi.Schema(type=openapi.TYPE_OBJECT, nullable=True)
                    }
                )
            )
        }
    )
    def post(self, request, *args, **kwargs):
        try:
            # Override the request data to use login_input
            login_input = request.data.get('login_input')
            password = request.data.get('password')

            # Modify request data to match TokenObtainPairSerializer
            request.data['username'] = login_input

            # Call parent method
            response = super().post(request, *args, **kwargs)

            # Find the user for additional details
            user = User.objects.get(username=login_input)

            # Enhance response with login method and user details
            return Response({
                'responseCode': status.HTTP_200_OK,
                'message': 'Token generated successfully',
                'data': {
                    'refresh': response.data.get('refresh'),
                    'access': response.data.get('access'),
                    'user': {
                        'username': user.username,
                        'username_kh': user.username_kh or '',
                        'email': user.email,
                        'staff_id': user.staff_id or '',
                        'position': user.position or '',
                        'phone_number': user.phone_number or ''
                    }
                }
            })

        except User.DoesNotExist:
            return Response({
                'responseCode': status.HTTP_401_UNAUTHORIZED,
                'message': 'User not found',
                'data': None
            }, status=status.HTTP_401_UNAUTHORIZED)

        except Exception as e:
            # Log the exception for debugging
            logger.error(f"Token generation error: {str(e)}")

            return Response({
                'responseCode': status.HTTP_401_UNAUTHORIZED,
                'message': 'Token generation failed',
                'data': None
            }, status=status.HTTP_401_UNAUTHORIZED)

class CustomTokenRefreshView(TokenRefreshView):
    @swagger_auto_schema(
        operation_description="Refresh JWT Token",
        request_body=openapi.Schema(
            type=openapi.TYPE_OBJECT,
            required=['refresh'],
            properties={
                'refresh': openapi.Schema(
                    type=openapi.TYPE_STRING,
                    description='Current refresh token',
                    example='eyJhbGciOiJIUzI1NiIsInR5cCI6IkpXVCJ9...'
                )
            }
        ),
        responses={
            200: openapi.Response(
                description='Token Refreshed Successfully',
                schema=openapi.Schema(
                    type=openapi.TYPE_OBJECT,
                    properties={
                        'responseCode': openapi.Schema(
                            type=openapi.TYPE_INTEGER,
                            description='HTTP status code',
                            example=200
                        ),
                        'message': openapi.Schema(
                            type=openapi.TYPE_STRING,
                            description='Token refresh status message',
                            example='Token refreshed successfully'
                        ),
                        'data': openapi.Schema(
                            type=openapi.TYPE_OBJECT,
                            properties={
                                'refresh': openapi.Schema(
                                    type=openapi.TYPE_STRING,
                                    description='New JWT Refresh Token'
                                ),
                                'access': openapi.Schema(
                                    type=openapi.TYPE_STRING,
                                    description='New JWT Access Token'
                                )
                            }
                        )
                    }
                )
            ),
            401: openapi.Response(
                description='Token Refresh Failed',
                schema=openapi.Schema(
                    type=openapi.TYPE_OBJECT,
                    properties={
                        'responseCode': openapi.Schema(
                            type=openapi.TYPE_INTEGER,
                            description='HTTP status code',
                            example=401
                        ),
                        'message': openapi.Schema(
                            type=openapi.TYPE_STRING,
                            description='Token refresh error message',
                            example='Token refresh failed'
                        ),
                        'data': openapi.Schema(type=openapi.TYPE_OBJECT, nullable=True)
                    }
                )
            )
        }
    )
    def post(self, request, *args, **kwargs):
        try:
            # Call parent method to get new tokens
            response = super().post(request, *args, **kwargs)

            # Create a new response with the desired structure
            return Response({
                'responseCode': status.HTTP_200_OK,
                'message': 'Token refreshed successfully',
                'data': {
                    'refresh': response.data.get('refresh'),
                    'access': response.data.get('access')
                }
            })
        except Exception as e:
            # Log the exception for debugging
            logger.error(f"Token refresh error: {str(e)}")

            return Response({
                'responseCode': status.HTTP_401_UNAUTHORIZED,
                'message': 'Token refresh failed',
                'data': None
            }, status=status.HTTP_401_UNAUTHORIZED)

class CustomTokenBlacklistView(TokenBlacklistView):
    @swagger_auto_schema(
        operation_description="Blacklist JWT Refresh Token",
        request_body=openapi.Schema(
            type=openapi.TYPE_OBJECT,
            required=['refresh'],
            properties={
                'refresh': openapi.Schema(
                    type=openapi.TYPE_STRING,
                    description='Refresh token to be blacklisted',
                    example='eyJhbGciOiJIUzI1NiIsInR5cCI6IkpXVCJ9...'
                )
            }
        ),
        responses={
            200: openapi.Response(
                description='Token Blacklisted Successfully',
                schema=openapi.Schema(
                    type=openapi.TYPE_OBJECT,
                    properties={
                        'responseCode': openapi.Schema(
                            type=openapi.TYPE_INTEGER,
                            description='HTTP status code',
                            example=200
                        ),
                        'message': openapi.Schema(
                            type=openapi.TYPE_STRING,
                            description='Token blacklist status message',
                            example='Token blacklisted successfully'
                        ),
                        'data': openapi.Schema(
                            type=openapi.TYPE_OBJECT,
                            nullable=True,
                            description='Additional data (null in this case)'
                        )
                    }
                )
            ),
            400: openapi.Response(
                description='Token Blacklist Failed',
                schema=openapi.Schema(
                    type=openapi.TYPE_OBJECT,
                    properties={
                        'responseCode': openapi.Schema(
                            type=openapi.TYPE_INTEGER,
                            description='HTTP status code',
                            example=400
                        ),
                        'message': openapi.Schema(
                            type=openapi.TYPE_STRING,
                            description='Token blacklist error message',
                            example='Token blacklist failed'
                        ),
                        'data': openapi.Schema(
                            type=openapi.TYPE_OBJECT,
                            nullable=True
                        )
                    }
                )
            )
        }
    )
    def post(self, request, *args, **kwargs):
        try:
            # Validate refresh token is present
            refresh_token = request.data.get('refresh')
            if not refresh_token:
                return Response({
                    'responseCode': status.HTTP_400_BAD_REQUEST,
                    'message': 'Refresh token is required',
                    'data': None
                }, status=status.HTTP_400_BAD_REQUEST)

            # Attempt to blacklist the token
            try:
                # Call parent method to blacklist token
                response = super().post(request, *args, **kwargs)

                # Log successful blacklist (optional)
                logger.info(f"Token successfully blacklisted: {refresh_token[:10]}...")

                return Response({
                    'responseCode': status.HTTP_200_OK,
                    'message': 'Token blacklisted successfully',
                    'data': None
                })

            except TokenError as token_error:
                # Handle specific token-related errors
                logger.error(f"Token blacklist error: {str(token_error)}")
                return Response({
                    'responseCode': status.HTTP_400_BAD_REQUEST,
                    'message': 'Invalid or already blacklisted token',
                    'data': None
                }, status=status.HTTP_400_BAD_REQUEST)

        except Exception as e:
            # Catch and log any unexpected errors
            logger.error(f"Unexpected token blacklist error: {str(e)}")
            return Response({
                'responseCode': status.HTTP_500_INTERNAL_SERVER_ERROR,
                'message': 'Token blacklist failed',
                'data': None
            }, status=status.HTTP_500_INTERNAL_SERVER_ERROR)

class MobileLoginView(APIView):
    authentication_classes = []
    permission_classes = [AllowAny]

    @swagger_auto_schema(
        operation_description="Mobile User Login Endpoint",
        tags=['mobile'],
        request_body=openapi.Schema(
            type=openapi.TYPE_OBJECT,
            required=['login_input', 'password'],
            properties={
                'login_input': openapi.Schema(
                    type=openapi.TYPE_STRING,
                    description="User's username",
                    example="johndoe"
                ),
                'password': openapi.Schema(
                    type=openapi.TYPE_STRING,
                    description="User's password",
                    format='password'
                ),
                'device_id': openapi.Schema(
                    type=openapi.TYPE_STRING,
                    description="Unique device identifier for mobile device",
                    example="abc123xyz456"
                )
            }
        ),
        responses={
            200: openapi.Response(
                description='Successful Login',
                schema=openapi.Schema(
                    type=openapi.TYPE_OBJECT,
                    properties={
                        'responseCode': openapi.Schema(
                            type=openapi.TYPE_INTEGER,
                            description='HTTP status code',
                            example=200
                        ),
                        'message': openapi.Schema(
                            type=openapi.TYPE_STRING,
                            description='Login success message',
                            example='Login successful'
                        ),
                        'data': openapi.Schema(
                            type=openapi.TYPE_OBJECT,
                            properties={
                                'access_token': openapi.Schema(
                                    type=openapi.TYPE_STRING,
                                    description='JWT access token'
                                ),
                                'refresh_token': openapi.Schema(
                                    type=openapi.TYPE_STRING,
                                    description='JWT refresh token'
                                ),
                                'user': openapi.Schema(
                                    type=openapi.TYPE_OBJECT,
                                    properties={
                                        'id': openapi.Schema(type=openapi.TYPE_INTEGER),
                                        'username': openapi.Schema(type=openapi.TYPE_STRING),
                                        'email': openapi.Schema(type=openapi.TYPE_STRING),
                                        'role': openapi.Schema(type=openapi.TYPE_STRING)
                                    }
                                )
                            }
                        )
                    }
                )
            ),
            400: openapi.Response(
                description='Bad Request - Invalid Credentials',
                schema=openapi.Schema(
                    type=openapi.TYPE_OBJECT,
                    properties={
                        'responseCode': openapi.Schema(
                            type=openapi.TYPE_INTEGER,
                            description='HTTP status code',
                            example=400
                        ),
                        'message': openapi.Schema(
                            type=openapi.TYPE_STRING,
                            description='Error message',
                            example='Invalid username or password'
                        ),
                        'data': openapi.Schema(type=openapi.TYPE_OBJECT, nullable=True)
                    }
                )
            ),
            429: openapi.Response(
                description='Too Many Requests',
                schema=openapi.Schema(
                    type=openapi.TYPE_OBJECT,
                    properties={
                        'responseCode': openapi.Schema(
                            type=openapi.TYPE_INTEGER,
                            description='HTTP status code',
                            example=429
                        ),
                        'message': openapi.Schema(
                            type=openapi.TYPE_STRING,
                            description='Rate limit error',
                            example='Too many login attempts. Please try again later.'
                        ),
                        'data': openapi.Schema(type=openapi.TYPE_OBJECT, nullable=True)
                    }
                )
            )
        }
    )

    def post(self, request):
        # Specific mobile login credentials
        MOBILE_LOGIN_USERNAME = 'fmis369'
        MOBILE_LOGIN_PASSWORD = 'Fmis@dic2O@$'

        # Extract parameters
        device_id = request.data.get('device_id')
        login_input = request.data.get('login_input')
        password = request.data.get('password')

        # Validate required parameters
        if not all([device_id, login_input, password]):
            return Response({
                'responseCode': status.HTTP_400_BAD_REQUEST,
                'message': 'Missing required parameters',
                'data': None
            }, status=status.HTTP_400_BAD_REQUEST)

        # Validate login credentials specifically for mobile
        if (login_input != MOBILE_LOGIN_USERNAME or
            password != MOBILE_LOGIN_PASSWORD):
            return Response({
                'responseCode': status.HTTP_401_UNAUTHORIZED,
                'message': 'Invalid mobile credentials',
                'data': None
            }, status=status.HTTP_401_UNAUTHORIZED)

        try:
            # Find or create mobile user
            user, created = User.objects.get_or_create(
                username=MOBILE_LOGIN_USERNAME,
                defaults={
                    'email': f'{MOBILE_LOGIN_USERNAME}@mobile.app',
                    'is_active': True
                }
            )

            # Set password only if user is newly created
            if created:
                user.set_password(MOBILE_LOGIN_PASSWORD)
                user.save()

            # Create or update mobile device
            mobile_device, device_created = MobileDevice.objects.get_or_create(
                device_id=device_id,
                defaults={
                    'user': user,
                    'is_active': True
                }
            )

            # Generate mobile-specific tokens with 3-day lifetime
            from rest_framework_simplejwt.tokens import RefreshToken
            refresh = RefreshToken.for_user(user)

            # Optional: Add custom claims
            refresh['device_id'] = device_id

            return Response({
                'responseCode': status.HTTP_200_OK,
                'message': 'Mobile login successful',
                'data': {
                    'refresh': str(refresh),
                    'access': str(refresh.access_token),
                    'device_id': device_id,
                }
            })

        except Exception as e:
            return Response({
                'responseCode': status.HTTP_500_INTERNAL_SERVER_ERROR,
                'message': 'Mobile login failed',
                'data': str(e)
            }, status=status.HTTP_500_INTERNAL_SERVER_ERROR)

class PublicTestEndpoint(APIView):
    permission_classes = [AllowAny]  # No authentication required

    @swagger_auto_schema(
        operation_description="Public Test Endpoint - No Authentication Required",
        responses={
            200: openapi.Response(
                description='Successful Test Response',
                schema=openapi.Schema(
                    type=openapi.TYPE_OBJECT,
                    properties={
                        'responseCode': openapi.Schema(
                            type=openapi.TYPE_INTEGER,
                            description='HTTP status code',
                            example=200
                        ),
                        'message': openapi.Schema(
                            type=openapi.TYPE_STRING,
                            description='Test endpoint message',
                            example='API is working perfectly!'
                        ),
                        'data': openapi.Schema(
                            type=openapi.TYPE_OBJECT,
                            properties={
                                'timestamp': openapi.Schema(
                                    type=openapi.TYPE_STRING,
                                    description='Current server timestamp'
                                ),
                                'version': openapi.Schema(
                                    type=openapi.TYPE_STRING,
                                    description='API version'
                                )
                            }
                        )
                    }
                )
            )
        }
    )
    def get(self, request):
        from datetime import datetime

        return Response({
            'responseCode': status.HTTP_200_OK,
            'message': 'API is working perfectly!',
            'data': {
                'timestamp': datetime.now().isoformat(),
                'version': 'v0.8'
            }
        })

class UserCommentSubmitView(APIView):
    """
    Endpoint for mobile users to submit comments
    """
    permission_classes = [IsAuthenticated]

    @swagger_auto_schema(
        operation_description="Submit User Comment from Mobile App",
        tags=['mobile'],
        manual_parameters=[
            openapi.Parameter(
                'X-Device-ID',
                openapi.IN_HEADER,
                description="Unique device identifier",
                type=openapi.TYPE_STRING,
                required=True
            )
        ],
        request_body=openapi.Schema(
            type=openapi.TYPE_OBJECT,
            required=['detail'],
            properties={
                'detail': openapi.Schema(
                    type=openapi.TYPE_STRING,
                    description="User's comment text",
                    example="I found an issue with the app..."
                )
            }
        ),
        responses={
            201: openapi.Response(
                description='Comment Submitted Successfully',
                schema=openapi.Schema(
                    type=openapi.TYPE_OBJECT,
                    properties={
                        'responseCode': openapi.Schema(type=openapi.TYPE_INTEGER),
                        'message': openapi.Schema(type=openapi.TYPE_STRING),
                        'data': openapi.Schema(
                            type=openapi.TYPE_OBJECT,
                            properties={
                                'id': openapi.Schema(type=openapi.TYPE_INTEGER),
                                'detail': openapi.Schema(type=openapi.TYPE_STRING)
                            }
                        )
                    }
                )
            )
        }
    )
    def post(self, request):
        device_id = request.headers.get('X-Device-ID')

        # Validate device_id
        if not device_id:
            return Response({
                'responseCode': status.HTTP_400_BAD_REQUEST,
                'message': 'Device ID is required in X-Device-ID header',
                'data': None
            }, status=status.HTTP_400_BAD_REQUEST)

        # Validate comment detail
        detail = request.data.get('detail', '').strip()
        if not detail:
            return Response({
                'responseCode': status.HTTP_400_BAD_REQUEST,
                'message': 'Comment detail cannot be empty',
                'data': None
            }, status=status.HTTP_400_BAD_REQUEST)

        try:
            # Create comment
            comment = UserComment.objects.create(
                user=request.user,
                detail=detail,
                device_id=device_id
            )

            return Response({
                'responseCode': status.HTTP_201_CREATED,
                'message': 'Comment submitted successfully',
                'data': {
                    'id': comment.id,
                    'detail': comment.detail
                }
            }, status=status.HTTP_201_CREATED)

        except Exception as e:
            return Response({
                'responseCode': status.HTTP_500_INTERNAL_SERVER_ERROR,
                'message': 'Failed to submit comment',
                'data': str(e)
            }, status=status.HTTP_500_INTERNAL_SERVER_ERROR)

class UserCommentListView(APIView):
    """
    Endpoint for ADMIN and SUPERUSER to view all user comments
    """
    permission_classes = [IsAuthenticated]

    @swagger_auto_schema(
        operation_description="Retrieve All User Comments (ADMIN/SUPERUSER only)",
        tags=['mobile'],
        manual_parameters=[
            openapi.Parameter(
                'is_reviewed',
                openapi.IN_QUERY,
                description="Filter by review status",
                type=openapi.TYPE_BOOLEAN
            )
        ],
        responses={
            200: openapi.Response(
                description='Comments Retrieved Successfully',
                schema=openapi.Schema(
                    type=openapi.TYPE_OBJECT,
                    properties={
                        'responseCode': openapi.Schema(type=openapi.TYPE_INTEGER),
                        'message': openapi.Schema(type=openapi.TYPE_STRING),
                        'data': openapi.Schema(
                            type=openapi.TYPE_OBJECT,
                            properties={
                                'comments': openapi.Schema(
                                    type=openapi.TYPE_ARRAY,
                                    items=openapi.Schema(
                                        type=openapi.TYPE_OBJECT,
                                        properties={
                                            'id': openapi.Schema(type=openapi.TYPE_INTEGER),
                                            'username': openapi.Schema(type=openapi.TYPE_STRING),
                                            'comment_text': openapi.Schema(type=openapi.TYPE_STRING),
                                            'created_at': openapi.Schema(type=openapi.TYPE_STRING),
                                            'device_id': openapi.Schema(type=openapi.TYPE_STRING),
                                            'is_reviewed': openapi.Schema(type=openapi.TYPE_BOOLEAN)
                                        }
                                    )
                                ),
                                'total_comments': openapi.Schema(type=openapi.TYPE_INTEGER)
                            }
                        )
                    }
                )
            )
        }
    )
    def get(self, request):
        # Check if user is ADMIN or SUPERUSER
        if request.user.role not in ['ADMIN', 'SUPERUSER']:
            return Response({
                'responseCode': status.HTTP_403_FORBIDDEN,
                'message': 'You do not have permission to perform this action',
                'data': None
            }, status=status.HTTP_403_FORBIDDEN)

        # Base queryset
        comments = UserComment.objects.all()

        # Optional filtering by review status
        is_reviewed = request.query_params.get('is_reviewed')
        if is_reviewed is not None:
            comments = comments.filter(is_reviewed=is_reviewed.lower() == 'true')

        # Serialize all comments
        serializer = UserCommentSerializer(comments, many=True)

        return Response({
            'responseCode': status.HTTP_200_OK,
            'message': 'All comments retrieved successfully',
            'data': {
                'comments': serializer.data,
                'total_comments': comments.count()
            }
        })<|MERGE_RESOLUTION|>--- conflicted
+++ resolved
@@ -11,15 +11,10 @@
 from rest_framework_simplejwt.tokens import RefreshToken
 from django.shortcuts import get_object_or_404
 from django.contrib.auth import get_user_model
-<<<<<<< HEAD
-from .models import MobileDevice, User, UserComment
-from .serializers import UserSerializer, UserCommentSerializer, UserCommentSubmitSerializer
-=======
 
 from debug_utils import debug_error
 from .models import MobileDevice, User
 from .serializers import UserSerializer
->>>>>>> 771ab514
 from drf_yasg.utils import swagger_auto_schema
 from drf_yasg import openapi
 
@@ -218,73 +213,11 @@
                 'data': None
             }, status=status.HTTP_500_INTERNAL_SERVER_ERROR)
 
-def format_date(date_obj):
-    """
-    Convert datetime object to 'DD-MM-YYYY' format
-    """
-    if not date_obj:
-        return None
-    return date_obj.strftime('%d-%m-%Y')
-
-def convert_to_khmer_number(text):
-    """
-    Convert Latin numbers to Khmer numbers
-    """
-    latin_to_khmer = {
-        '0': '០',
-        '1': '១',
-        '2': '២',
-        '3': '៣',
-        '4': '៤',
-        '5': '៥',
-        '6': '៦',
-        '7': '៧',
-        '8': '៨',
-        '9': '៩'
-    }
-
-    # If input is None or not a string, return as is
-    if not isinstance(text, str):
-        return text
-
-    # Convert each Latin digit to Khmer
-    return ''.join(latin_to_khmer.get(char, char) for char in text)
-
 class UserListView(APIView):
     permission_classes = [IsAuthenticated]
 
     @swagger_auto_schema(
-<<<<<<< HEAD
-        operation_description="View list of all users",
-        manual_parameters=[
-            openapi.Parameter(
-                'page',
-                openapi.IN_QUERY,
-                description="Page number",
-                type=openapi.TYPE_INTEGER
-            ),
-            openapi.Parameter(
-                'per_page',
-                openapi.IN_QUERY,
-                description="Number of items per page",
-                type=openapi.TYPE_INTEGER
-            ),
-            openapi.Parameter(
-                'role',
-                openapi.IN_QUERY,
-                description="Filter by user role",
-                type=openapi.TYPE_STRING
-            ),
-            openapi.Parameter(
-                'is_active',
-                openapi.IN_QUERY,
-                description="Filter by active status",
-                type=openapi.TYPE_BOOLEAN
-            )
-        ],
-=======
         operation_description="View list of all users without pagination",
->>>>>>> 771ab514
         responses={
             200: openapi.Response(
                 description='Users retrieved successfully',
@@ -301,10 +234,7 @@
                                     items=openapi.Schema(
                                         type=openapi.TYPE_OBJECT,
                                         properties={
-<<<<<<< HEAD
-=======
                                             'id': openapi.Schema(type=openapi.TYPE_STRING),
->>>>>>> 771ab514
                                             'staff_id': openapi.Schema(type=openapi.TYPE_STRING),
                                             'username_kh': openapi.Schema(type=openapi.TYPE_STRING),
                                             'sex': openapi.Schema(type=openapi.TYPE_STRING),
@@ -315,15 +245,7 @@
                                             'role': openapi.Schema(type=openapi.TYPE_STRING)
                                         }
                                     )
-<<<<<<< HEAD
-                                ),
-                                'total_users': openapi.Schema(type=openapi.TYPE_INTEGER),
-                                'page': openapi.Schema(type=openapi.TYPE_INTEGER),
-                                'per_page': openapi.Schema(type=openapi.TYPE_INTEGER),
-                                'total_pages': openapi.Schema(type=openapi.TYPE_INTEGER)
-=======
                                 )
->>>>>>> 771ab514
                             }
                         )
                     }
@@ -361,13 +283,7 @@
             }, status=status.HTTP_403_FORBIDDEN)
 
         try:
-<<<<<<< HEAD
-            # Support pagination and filtering
-            page = int(request.query_params.get('page', 1))
-            per_page = int(request.query_params.get('per_page', 25))
-=======
             # Optional filtering parameters
->>>>>>> 771ab514
             role = request.query_params.get('role')
             is_active = request.query_params.get('is_active')
 
@@ -380,30 +296,16 @@
             if is_active is not None:
                 users = users.filter(is_active=is_active.lower() == 'true')
 
-<<<<<<< HEAD
-            # Pagination
-            start = (page - 1) * per_page
-            end = start + per_page
-            paginated_users = users[start:end]
-
-            # Transform data to include specified fields
-            user_data = [{
-=======
             # Transform data - return all users without pagination
             user_data = [{
                 'id': user.id,
->>>>>>> 771ab514
                 'staff_id': convert_to_khmer_number(user.staff_id) if user.staff_id else '',
                 'username_kh': user.username_kh or '',
                 'sex': user.sex or '',
                 'position': user.position or '',
                 'email': user.email,
                 'phone_number': convert_to_khmer_number(user.phone_number) if user.phone_number else '',
-<<<<<<< HEAD
-                'date_joined': convert_to_khmer_number(format_date(user.date_joined)) if format_date(user.date_joined) else '',
-=======
                 'date_joined': convert_to_khmer_date(user.date_joined.strftime('%d-%m-%Y')) if user.date_joined else '',
->>>>>>> 771ab514
                 'role': user.role
             } for user in users]
 
@@ -411,28 +313,15 @@
                 'responseCode': status.HTTP_200_OK,
                 'message': 'Users retrieved successfully',
                 'data': {
-<<<<<<< HEAD
-                    'users': user_data,
-                    'total_users': users.count(),
-                    'page': page,
-                    'per_page': per_page,
-                    'total_pages': (users.count() + per_page - 1) // per_page
-=======
                     'users': user_data
->>>>>>> 771ab514
                 }
             })
 
         except Exception as e:
             return Response({
                 'responseCode': status.HTTP_500_INTERNAL_SERVER_ERROR,
-<<<<<<< HEAD
-                'message': 'Data retrieval failed',
-                'data': str(e)
-=======
                 'message': f'Failed to retrieve users: {str(e)}',
                 'data': None
->>>>>>> 771ab514
             }, status=status.HTTP_500_INTERNAL_SERVER_ERROR)
 
 class UserDetailView(APIView):
@@ -541,28 +430,7 @@
                 'username': openapi.Schema(type=openapi.TYPE_STRING),
                 'email': openapi.Schema(type=openapi.TYPE_STRING),
                 'password': openapi.Schema(type=openapi.TYPE_STRING),
-                'role': openapi.Schema(type=openapi.TYPE_STRING),
-                'sex': openapi.Schema(
-                    type=openapi.TYPE_STRING,
-                    enum=['MALE', 'FEMALE', 'OTHER', 'PREFER_NOT_TO_SAY'],
-                    description='User\'s sex/gender'
-                ),
-                'username_kh': openapi.Schema(
-                    type=openapi.TYPE_STRING,
-                    description='Khmer Username'
-                ),
-                'staff_id': openapi.Schema(
-                    type=openapi.TYPE_STRING,
-                    description='Staff Identification Number'
-                ),
-                'position': openapi.Schema(
-                    type=openapi.TYPE_STRING,
-                    description='Job Position'
-                ),
-                'phone_number': openapi.Schema(
-                    type=openapi.TYPE_STRING,
-                    description='Phone number in format 0XXXXXXXXX'
-                ),
+                'role': openapi.Schema(type=openapi.TYPE_STRING)
             }
         ),
         responses={
@@ -573,18 +441,7 @@
                     properties={
                         'responseCode': openapi.Schema(type=openapi.TYPE_INTEGER),
                         'message': openapi.Schema(type=openapi.TYPE_STRING),
-                        'data': openapi.Schema(
-                            type=openapi.TYPE_OBJECT,
-                            properties={
-                                'username': openapi.Schema(type=openapi.TYPE_STRING),
-                                'email': openapi.Schema(type=openapi.TYPE_STRING),
-                                'role': openapi.Schema(type=openapi.TYPE_STRING),
-                                'username_kh': openapi.Schema(type=openapi.TYPE_STRING),
-                                'staff_id': openapi.Schema(type=openapi.TYPE_STRING),
-                                'position': openapi.Schema(type=openapi.TYPE_STRING),
-                                'phone_number': openapi.Schema(type=openapi.TYPE_STRING)
-                            }
-                        )
+                        'data': openapi.Schema(type=openapi.TYPE_OBJECT)
                     }
                 )
             ),
@@ -619,17 +476,6 @@
             }, status=status.HTTP_403_FORBIDDEN)
 
         try:
-            phone_number = request.data.get('phone_number')
-            if phone_number:
-                # Validate phone number format
-                cleaned_number = ''.join(filter(str.isdigit, str(phone_number)))
-                if not (cleaned_number.startswith('0') and len(cleaned_number) in [9, 10]):
-                    return Response({
-                        'responseCode': status.HTTP_400_BAD_REQUEST,
-                        'message': 'Invalid phone number format',
-                        'data': None
-                    }, status=status.HTTP_400_BAD_REQUEST)
-
             serializer = UserSerializer(data=request.data)
 
             if serializer.is_valid():
@@ -640,12 +486,7 @@
                     'data': {
                         'username': user.username,
                         'email': user.email,
-                        'role': user.role,
-                        'sex': user.sex,
-                        'username_kh': user.username_kh,
-                        'staff_id': user.staff_id,
-                        'position': user.position,
-                        'phone_number': user.phone_number
+                        'role': user.role
                     }
                 }, status=status.HTTP_201_CREATED)
 
@@ -904,16 +745,10 @@
                                     type=openapi.TYPE_STRING,
                                     description='JWT Access Token'
                                 ),
-                                'user': openapi.Schema(
-                                    type=openapi.TYPE_OBJECT,
-                                    properties={
-                                        'username': openapi.Schema(type=openapi.TYPE_STRING),
-                                        'username_kh': openapi.Schema(type=openapi.TYPE_STRING),
-                                        'email': openapi.Schema(type=openapi.TYPE_STRING),
-                                        'staff_id': openapi.Schema(type=openapi.TYPE_STRING),
-                                        'position': openapi.Schema(type=openapi.TYPE_STRING),
-                                        'phone_number': openapi.Schema(type=openapi.TYPE_STRING)
-                                    }
+                                'login_method': openapi.Schema(
+                                    type=openapi.TYPE_STRING,
+                                    description='Method used for login (username/email)',
+                                    example='email'
                                 )
                             }
                         )
@@ -972,33 +807,16 @@
             # Call parent method
             response = super().post(request, *args, **kwargs)
 
-            # Find the user for additional details
-            user = User.objects.get(username=login_input)
-
-            # Enhance response with login method and user details
+            # Enhance response with login method
+            response_data = response.data.copy()
+
             return Response({
                 'responseCode': status.HTTP_200_OK,
                 'message': 'Token generated successfully',
                 'data': {
-                    'refresh': response.data.get('refresh'),
-                    'access': response.data.get('access'),
-                    'user': {
-                        'username': user.username,
-                        'username_kh': user.username_kh or '',
-                        'email': user.email,
-                        'staff_id': user.staff_id or '',
-                        'position': user.position or '',
-                        'phone_number': user.phone_number or ''
-                    }
+                    **response_data
                 }
             })
-
-        except User.DoesNotExist:
-            return Response({
-                'responseCode': status.HTTP_401_UNAUTHORIZED,
-                'message': 'User not found',
-                'data': None
-            }, status=status.HTTP_401_UNAUTHORIZED)
 
         except Exception as e:
             # Log the exception for debugging
@@ -1440,176 +1258,4 @@
                 'timestamp': datetime.now().isoformat(),
                 'version': 'v0.8'
             }
-        })
-
-class UserCommentSubmitView(APIView):
-    """
-    Endpoint for mobile users to submit comments
-    """
-    permission_classes = [IsAuthenticated]
-
-    @swagger_auto_schema(
-        operation_description="Submit User Comment from Mobile App",
-        tags=['mobile'],
-        manual_parameters=[
-            openapi.Parameter(
-                'X-Device-ID',
-                openapi.IN_HEADER,
-                description="Unique device identifier",
-                type=openapi.TYPE_STRING,
-                required=True
-            )
-        ],
-        request_body=openapi.Schema(
-            type=openapi.TYPE_OBJECT,
-            required=['detail'],
-            properties={
-                'detail': openapi.Schema(
-                    type=openapi.TYPE_STRING,
-                    description="User's comment text",
-                    example="I found an issue with the app..."
-                )
-            }
-        ),
-        responses={
-            201: openapi.Response(
-                description='Comment Submitted Successfully',
-                schema=openapi.Schema(
-                    type=openapi.TYPE_OBJECT,
-                    properties={
-                        'responseCode': openapi.Schema(type=openapi.TYPE_INTEGER),
-                        'message': openapi.Schema(type=openapi.TYPE_STRING),
-                        'data': openapi.Schema(
-                            type=openapi.TYPE_OBJECT,
-                            properties={
-                                'id': openapi.Schema(type=openapi.TYPE_INTEGER),
-                                'detail': openapi.Schema(type=openapi.TYPE_STRING)
-                            }
-                        )
-                    }
-                )
-            )
-        }
-    )
-    def post(self, request):
-        device_id = request.headers.get('X-Device-ID')
-
-        # Validate device_id
-        if not device_id:
-            return Response({
-                'responseCode': status.HTTP_400_BAD_REQUEST,
-                'message': 'Device ID is required in X-Device-ID header',
-                'data': None
-            }, status=status.HTTP_400_BAD_REQUEST)
-
-        # Validate comment detail
-        detail = request.data.get('detail', '').strip()
-        if not detail:
-            return Response({
-                'responseCode': status.HTTP_400_BAD_REQUEST,
-                'message': 'Comment detail cannot be empty',
-                'data': None
-            }, status=status.HTTP_400_BAD_REQUEST)
-
-        try:
-            # Create comment
-            comment = UserComment.objects.create(
-                user=request.user,
-                detail=detail,
-                device_id=device_id
-            )
-
-            return Response({
-                'responseCode': status.HTTP_201_CREATED,
-                'message': 'Comment submitted successfully',
-                'data': {
-                    'id': comment.id,
-                    'detail': comment.detail
-                }
-            }, status=status.HTTP_201_CREATED)
-
-        except Exception as e:
-            return Response({
-                'responseCode': status.HTTP_500_INTERNAL_SERVER_ERROR,
-                'message': 'Failed to submit comment',
-                'data': str(e)
-            }, status=status.HTTP_500_INTERNAL_SERVER_ERROR)
-
-class UserCommentListView(APIView):
-    """
-    Endpoint for ADMIN and SUPERUSER to view all user comments
-    """
-    permission_classes = [IsAuthenticated]
-
-    @swagger_auto_schema(
-        operation_description="Retrieve All User Comments (ADMIN/SUPERUSER only)",
-        tags=['mobile'],
-        manual_parameters=[
-            openapi.Parameter(
-                'is_reviewed',
-                openapi.IN_QUERY,
-                description="Filter by review status",
-                type=openapi.TYPE_BOOLEAN
-            )
-        ],
-        responses={
-            200: openapi.Response(
-                description='Comments Retrieved Successfully',
-                schema=openapi.Schema(
-                    type=openapi.TYPE_OBJECT,
-                    properties={
-                        'responseCode': openapi.Schema(type=openapi.TYPE_INTEGER),
-                        'message': openapi.Schema(type=openapi.TYPE_STRING),
-                        'data': openapi.Schema(
-                            type=openapi.TYPE_OBJECT,
-                            properties={
-                                'comments': openapi.Schema(
-                                    type=openapi.TYPE_ARRAY,
-                                    items=openapi.Schema(
-                                        type=openapi.TYPE_OBJECT,
-                                        properties={
-                                            'id': openapi.Schema(type=openapi.TYPE_INTEGER),
-                                            'username': openapi.Schema(type=openapi.TYPE_STRING),
-                                            'comment_text': openapi.Schema(type=openapi.TYPE_STRING),
-                                            'created_at': openapi.Schema(type=openapi.TYPE_STRING),
-                                            'device_id': openapi.Schema(type=openapi.TYPE_STRING),
-                                            'is_reviewed': openapi.Schema(type=openapi.TYPE_BOOLEAN)
-                                        }
-                                    )
-                                ),
-                                'total_comments': openapi.Schema(type=openapi.TYPE_INTEGER)
-                            }
-                        )
-                    }
-                )
-            )
-        }
-    )
-    def get(self, request):
-        # Check if user is ADMIN or SUPERUSER
-        if request.user.role not in ['ADMIN', 'SUPERUSER']:
-            return Response({
-                'responseCode': status.HTTP_403_FORBIDDEN,
-                'message': 'You do not have permission to perform this action',
-                'data': None
-            }, status=status.HTTP_403_FORBIDDEN)
-
-        # Base queryset
-        comments = UserComment.objects.all()
-
-        # Optional filtering by review status
-        is_reviewed = request.query_params.get('is_reviewed')
-        if is_reviewed is not None:
-            comments = comments.filter(is_reviewed=is_reviewed.lower() == 'true')
-
-        # Serialize all comments
-        serializer = UserCommentSerializer(comments, many=True)
-
-        return Response({
-            'responseCode': status.HTTP_200_OK,
-            'message': 'All comments retrieved successfully',
-            'data': {
-                'comments': serializer.data,
-                'total_comments': comments.count()
-            }
         })