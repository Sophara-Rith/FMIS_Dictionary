--- conflicted
+++ resolved
@@ -1,729 +1,6 @@
-<<<<<<< HEAD
-[2025-04-02 09:38:24,732] ERROR views 2320 13916 - Unexpected token blacklist error: {'detail': ErrorDetail(string='Token is blacklisted', code='token_not_valid'), 'code': ErrorDetail(string='token_not_valid', code='token_not_valid')}
-[2025-04-02 09:38:24,733] ERROR log 2320 13916 - Internal Server Error: /api/token/blacklist/
-[2025-04-02 09:38:24,733] ERROR basehttp 2320 13916 - "POST /api/token/blacklist/ HTTP/1.1" 500 67
-[2025-04-02 10:34:46,124] ERROR views 15168 1716 - Bulk import error: [WinError 10061] No connection could be made because the target machine actively refused it
-Traceback (most recent call last):
-  File "C:\Users\phara\OneDrive\Desktop\FMIS\python\dictionary_project\venv\Lib\site-packages\kombu\utils\functional.py", line 32, in __call__
-    return self.__value__
-           ^^^^^^^^^^^^^^
-AttributeError: 'ChannelPromise' object has no attribute '__value__'. Did you mean: '__call__'?
-
-During handling of the above exception, another exception occurred:
-
-Traceback (most recent call last):
-  File "C:\Users\phara\OneDrive\Desktop\FMIS\python\dictionary_project\venv\Lib\site-packages\kombu\connection.py", line 472, in _reraise_as_library_errors
-    yield
-  File "C:\Users\phara\OneDrive\Desktop\FMIS\python\dictionary_project\venv\Lib\site-packages\kombu\connection.py", line 459, in _ensure_connection
-    return retry_over_time(
-        self._connection_factory, self.recoverable_connection_errors,
-    ...<2 lines>...
-        callback, timeout=timeout
-    )
-  File "C:\Users\phara\OneDrive\Desktop\FMIS\python\dictionary_project\venv\Lib\site-packages\kombu\utils\functional.py", line 318, in retry_over_time
-    return fun(*args, **kwargs)
-  File "C:\Users\phara\OneDrive\Desktop\FMIS\python\dictionary_project\venv\Lib\site-packages\kombu\connection.py", line 938, in _connection_factory
-    self._connection = self._establish_connection()
-                       ~~~~~~~~~~~~~~~~~~~~~~~~~~^^
-  File "C:\Users\phara\OneDrive\Desktop\FMIS\python\dictionary_project\venv\Lib\site-packages\kombu\connection.py", line 860, in _establish_connection
-    conn = self.transport.establish_connection()
-  File "C:\Users\phara\OneDrive\Desktop\FMIS\python\dictionary_project\venv\Lib\site-packages\kombu\transport\pyamqp.py", line 203, in establish_connection
-    conn.connect()
-    ~~~~~~~~~~~~^^
-  File "C:\Users\phara\OneDrive\Desktop\FMIS\python\dictionary_project\venv\Lib\site-packages\amqp\connection.py", line 324, in connect
-    self.transport.connect()
-    ~~~~~~~~~~~~~~~~~~~~~~^^
-  File "C:\Users\phara\OneDrive\Desktop\FMIS\python\dictionary_project\venv\Lib\site-packages\amqp\transport.py", line 132, in connect
-    self._connect(self.host, self.port, self.connect_timeout)
-    ~~~~~~~~~~~~~^^^^^^^^^^^^^^^^^^^^^^^^^^^^^^^^^^^^^^^^^^^^
-  File "C:\Users\phara\OneDrive\Desktop\FMIS\python\dictionary_project\venv\Lib\site-packages\amqp\transport.py", line 187, in _connect
-    self.sock.connect(sa)
-    ~~~~~~~~~~~~~~~~~^^^^
-ConnectionRefusedError: [WinError 10061] No connection could be made because the target machine actively refused it
-
-The above exception was the direct cause of the following exception:
-
-Traceback (most recent call last):
-  File "C:\Users\phara\OneDrive\Desktop\FMIS\python\dictionary_project\dictionary\views.py", line 980, in post
-    process_staging_bulk_import.delay(
-    ~~~~~~~~~~~~~~~~~~~~~~~~~~~~~~~~~^
-        file_path=self.save_temporary_file(excel_file),
-        ^^^^^^^^^^^^^^^^^^^^^^^^^^^^^^^^^^^^^^^^^^^^^^^
-        user_id=request.user.id,
-        ^^^^^^^^^^^^^^^^^^^^^^^^
-        task_id=task_id
-        ^^^^^^^^^^^^^^^
-    )
-    ^
-  File "C:\Users\phara\OneDrive\Desktop\FMIS\python\dictionary_project\venv\Lib\site-packages\celery\app\task.py", line 444, in delay
-    return self.apply_async(args, kwargs)
-           ~~~~~~~~~~~~~~~~^^^^^^^^^^^^^^
-  File "C:\Users\phara\OneDrive\Desktop\FMIS\python\dictionary_project\venv\Lib\site-packages\celery\app\task.py", line 601, in apply_async
-    return app.send_task(
-           ~~~~~~~~~~~~~^
-        self.name, args, kwargs, task_id=task_id, producer=producer,
-        ^^^^^^^^^^^^^^^^^^^^^^^^^^^^^^^^^^^^^^^^^^^^^^^^^^^^^^^^^^^^
-    ...<2 lines>...
-        **options
-        ^^^^^^^^^
-    )
-    ^
-  File "C:\Users\phara\OneDrive\Desktop\FMIS\python\dictionary_project\venv\Lib\site-packages\celery\app\base.py", line 922, in send_task
-    amqp.send_task_message(P, name, message, **options)
-    ~~~~~~~~~~~~~~~~~~~~~~^^^^^^^^^^^^^^^^^^^^^^^^^^^^^
-  File "C:\Users\phara\OneDrive\Desktop\FMIS\python\dictionary_project\venv\Lib\site-packages\celery\app\amqp.py", line 523, in send_task_message
-    ret = producer.publish(
-        body,
-    ...<8 lines>...
-        **properties
-    )
-  File "C:\Users\phara\OneDrive\Desktop\FMIS\python\dictionary_project\venv\Lib\site-packages\kombu\messaging.py", line 190, in publish
-    return _publish(
-        body, priority, content_type, content_encoding,
-        headers, properties, routing_key, mandatory, immediate,
-        exchange_name, declare, timeout, confirm_timeout, retry, retry_policy
-    )
-  File "C:\Users\phara\OneDrive\Desktop\FMIS\python\dictionary_project\venv\Lib\site-packages\kombu\connection.py", line 556, in _ensured
-    return fun(*args, **kwargs)
-  File "C:\Users\phara\OneDrive\Desktop\FMIS\python\dictionary_project\venv\Lib\site-packages\kombu\messaging.py", line 200, in _publish
-    channel = self.channel
-              ^^^^^^^^^^^^
-  File "C:\Users\phara\OneDrive\Desktop\FMIS\python\dictionary_project\venv\Lib\site-packages\kombu\messaging.py", line 224, in _get_channel
-    channel = self._channel = channel()
-                              ~~~~~~~^^
-  File "C:\Users\phara\OneDrive\Desktop\FMIS\python\dictionary_project\venv\Lib\site-packages\kombu\utils\functional.py", line 34, in __call__
-    value = self.__value__ = self.__contract__()
-                             ~~~~~~~~~~~~~~~~~^^
-  File "C:\Users\phara\OneDrive\Desktop\FMIS\python\dictionary_project\venv\Lib\site-packages\kombu\messaging.py", line 240, in <lambda>
-    channel = ChannelPromise(lambda: connection.default_channel)
-                                     ^^^^^^^^^^^^^^^^^^^^^^^^^^
-  File "C:\Users\phara\OneDrive\Desktop\FMIS\python\dictionary_project\venv\Lib\site-packages\kombu\connection.py", line 957, in default_channel
-    self._ensure_connection(**conn_opts)
-    ~~~~~~~~~~~~~~~~~~~~~~~^^^^^^^^^^^^^
-  File "C:\Users\phara\OneDrive\Desktop\FMIS\python\dictionary_project\venv\Lib\site-packages\kombu\connection.py", line 458, in _ensure_connection
-    with ctx():
-         ~~~^^
-  File "C:\Users\phara\AppData\Local\Programs\Python\Python313\Lib\contextlib.py", line 162, in __exit__
-    self.gen.throw(value)
-    ~~~~~~~~~~~~~~^^^^^^^
-  File "C:\Users\phara\OneDrive\Desktop\FMIS\python\dictionary_project\venv\Lib\site-packages\kombu\connection.py", line 476, in _reraise_as_library_errors
-    raise ConnectionError(str(exc)) from exc
-kombu.exceptions.OperationalError: [WinError 10061] No connection could be made because the target machine actively refused it
-[2025-04-02 10:34:46,277] ERROR log 15168 1716 - Internal Server Error: /api/dictionary/staging/bulk_import/
-[2025-04-02 10:34:46,278] ERROR basehttp 15168 1716 - "POST /api/dictionary/staging/bulk_import/ HTTP/1.1" 500 139
-[2025-04-02 10:34:59,270] ERROR views 15168 1716 - Bulk import error: [WinError 10061] No connection could be made because the target machine actively refused it
-Traceback (most recent call last):
-  File "C:\Users\phara\OneDrive\Desktop\FMIS\python\dictionary_project\venv\Lib\site-packages\kombu\utils\functional.py", line 32, in __call__
-    return self.__value__
-           ^^^^^^^^^^^^^^
-AttributeError: 'ChannelPromise' object has no attribute '__value__'. Did you mean: '__call__'?
-
-During handling of the above exception, another exception occurred:
-
-Traceback (most recent call last):
-  File "C:\Users\phara\OneDrive\Desktop\FMIS\python\dictionary_project\venv\Lib\site-packages\kombu\connection.py", line 472, in _reraise_as_library_errors
-    yield
-  File "C:\Users\phara\OneDrive\Desktop\FMIS\python\dictionary_project\venv\Lib\site-packages\kombu\connection.py", line 459, in _ensure_connection
-    return retry_over_time(
-        self._connection_factory, self.recoverable_connection_errors,
-    ...<2 lines>...
-        callback, timeout=timeout
-    )
-  File "C:\Users\phara\OneDrive\Desktop\FMIS\python\dictionary_project\venv\Lib\site-packages\kombu\utils\functional.py", line 318, in retry_over_time
-    return fun(*args, **kwargs)
-  File "C:\Users\phara\OneDrive\Desktop\FMIS\python\dictionary_project\venv\Lib\site-packages\kombu\connection.py", line 938, in _connection_factory
-    self._connection = self._establish_connection()
-                       ~~~~~~~~~~~~~~~~~~~~~~~~~~^^
-  File "C:\Users\phara\OneDrive\Desktop\FMIS\python\dictionary_project\venv\Lib\site-packages\kombu\connection.py", line 860, in _establish_connection
-    conn = self.transport.establish_connection()
-  File "C:\Users\phara\OneDrive\Desktop\FMIS\python\dictionary_project\venv\Lib\site-packages\kombu\transport\pyamqp.py", line 203, in establish_connection
-    conn.connect()
-    ~~~~~~~~~~~~^^
-  File "C:\Users\phara\OneDrive\Desktop\FMIS\python\dictionary_project\venv\Lib\site-packages\amqp\connection.py", line 324, in connect
-    self.transport.connect()
-    ~~~~~~~~~~~~~~~~~~~~~~^^
-  File "C:\Users\phara\OneDrive\Desktop\FMIS\python\dictionary_project\venv\Lib\site-packages\amqp\transport.py", line 132, in connect
-    self._connect(self.host, self.port, self.connect_timeout)
-    ~~~~~~~~~~~~~^^^^^^^^^^^^^^^^^^^^^^^^^^^^^^^^^^^^^^^^^^^^
-  File "C:\Users\phara\OneDrive\Desktop\FMIS\python\dictionary_project\venv\Lib\site-packages\amqp\transport.py", line 187, in _connect
-    self.sock.connect(sa)
-    ~~~~~~~~~~~~~~~~~^^^^
-ConnectionRefusedError: [WinError 10061] No connection could be made because the target machine actively refused it
-
-The above exception was the direct cause of the following exception:
-
-Traceback (most recent call last):
-  File "C:\Users\phara\OneDrive\Desktop\FMIS\python\dictionary_project\dictionary\views.py", line 980, in post
-    process_staging_bulk_import.delay(
-    ~~~~~~~~~~~~~~~~~~~~~~~~~~~~~~~~~^
-        file_path=self.save_temporary_file(excel_file),
-        ^^^^^^^^^^^^^^^^^^^^^^^^^^^^^^^^^^^^^^^^^^^^^^^
-        user_id=request.user.id,
-        ^^^^^^^^^^^^^^^^^^^^^^^^
-        task_id=task_id
-        ^^^^^^^^^^^^^^^
-    )
-    ^
-  File "C:\Users\phara\OneDrive\Desktop\FMIS\python\dictionary_project\venv\Lib\site-packages\celery\app\task.py", line 444, in delay
-    return self.apply_async(args, kwargs)
-           ~~~~~~~~~~~~~~~~^^^^^^^^^^^^^^
-  File "C:\Users\phara\OneDrive\Desktop\FMIS\python\dictionary_project\venv\Lib\site-packages\celery\app\task.py", line 601, in apply_async
-    return app.send_task(
-           ~~~~~~~~~~~~~^
-        self.name, args, kwargs, task_id=task_id, producer=producer,
-        ^^^^^^^^^^^^^^^^^^^^^^^^^^^^^^^^^^^^^^^^^^^^^^^^^^^^^^^^^^^^
-    ...<2 lines>...
-        **options
-        ^^^^^^^^^
-    )
-    ^
-  File "C:\Users\phara\OneDrive\Desktop\FMIS\python\dictionary_project\venv\Lib\site-packages\celery\app\base.py", line 922, in send_task
-    amqp.send_task_message(P, name, message, **options)
-    ~~~~~~~~~~~~~~~~~~~~~~^^^^^^^^^^^^^^^^^^^^^^^^^^^^^
-  File "C:\Users\phara\OneDrive\Desktop\FMIS\python\dictionary_project\venv\Lib\site-packages\celery\app\amqp.py", line 523, in send_task_message
-    ret = producer.publish(
-        body,
-    ...<8 lines>...
-        **properties
-    )
-  File "C:\Users\phara\OneDrive\Desktop\FMIS\python\dictionary_project\venv\Lib\site-packages\kombu\messaging.py", line 190, in publish
-    return _publish(
-        body, priority, content_type, content_encoding,
-        headers, properties, routing_key, mandatory, immediate,
-        exchange_name, declare, timeout, confirm_timeout, retry, retry_policy
-    )
-  File "C:\Users\phara\OneDrive\Desktop\FMIS\python\dictionary_project\venv\Lib\site-packages\kombu\connection.py", line 556, in _ensured
-    return fun(*args, **kwargs)
-  File "C:\Users\phara\OneDrive\Desktop\FMIS\python\dictionary_project\venv\Lib\site-packages\kombu\messaging.py", line 200, in _publish
-    channel = self.channel
-              ^^^^^^^^^^^^
-  File "C:\Users\phara\OneDrive\Desktop\FMIS\python\dictionary_project\venv\Lib\site-packages\kombu\messaging.py", line 224, in _get_channel
-    channel = self._channel = channel()
-                              ~~~~~~~^^
-  File "C:\Users\phara\OneDrive\Desktop\FMIS\python\dictionary_project\venv\Lib\site-packages\kombu\utils\functional.py", line 34, in __call__
-    value = self.__value__ = self.__contract__()
-                             ~~~~~~~~~~~~~~~~~^^
-  File "C:\Users\phara\OneDrive\Desktop\FMIS\python\dictionary_project\venv\Lib\site-packages\kombu\messaging.py", line 240, in <lambda>
-    channel = ChannelPromise(lambda: connection.default_channel)
-                                     ^^^^^^^^^^^^^^^^^^^^^^^^^^
-  File "C:\Users\phara\OneDrive\Desktop\FMIS\python\dictionary_project\venv\Lib\site-packages\kombu\connection.py", line 957, in default_channel
-    self._ensure_connection(**conn_opts)
-    ~~~~~~~~~~~~~~~~~~~~~~~^^^^^^^^^^^^^
-  File "C:\Users\phara\OneDrive\Desktop\FMIS\python\dictionary_project\venv\Lib\site-packages\kombu\connection.py", line 458, in _ensure_connection
-    with ctx():
-         ~~~^^
-  File "C:\Users\phara\AppData\Local\Programs\Python\Python313\Lib\contextlib.py", line 162, in __exit__
-    self.gen.throw(value)
-    ~~~~~~~~~~~~~~^^^^^^^
-  File "C:\Users\phara\OneDrive\Desktop\FMIS\python\dictionary_project\venv\Lib\site-packages\kombu\connection.py", line 476, in _reraise_as_library_errors
-    raise ConnectionError(str(exc)) from exc
-kombu.exceptions.OperationalError: [WinError 10061] No connection could be made because the target machine actively refused it
-[2025-04-02 10:34:59,311] ERROR log 15168 1716 - Internal Server Error: /api/dictionary/staging/bulk_import/
-[2025-04-02 10:34:59,311] ERROR basehttp 15168 1716 - "POST /api/dictionary/staging/bulk_import/ HTTP/1.1" 500 139
-[2025-04-02 10:37:42,501] ERROR log 19252 2360 - Internal Server Error: /swagger/
-Traceback (most recent call last):
-  File "C:\Users\phara\OneDrive\Desktop\FMIS\python\dictionary_project\venv\Lib\site-packages\django\core\handlers\exception.py", line 55, in inner
-    response = get_response(request)
-  File "C:\Users\phara\OneDrive\Desktop\FMIS\python\dictionary_project\venv\Lib\site-packages\django\core\handlers\base.py", line 197, in _get_response
-    response = wrapped_callback(request, *callback_args, **callback_kwargs)
-  File "C:\Users\phara\OneDrive\Desktop\FMIS\python\dictionary_project\venv\Lib\site-packages\django\views\decorators\csrf.py", line 65, in _view_wrapper
-    return view_func(request, *args, **kwargs)
-  File "C:\Users\phara\OneDrive\Desktop\FMIS\python\dictionary_project\venv\Lib\site-packages\django\views\generic\base.py", line 104, in view
-    return self.dispatch(request, *args, **kwargs)
-           ~~~~~~~~~~~~~^^^^^^^^^^^^^^^^^^^^^^^^^^
-  File "C:\Users\phara\OneDrive\Desktop\FMIS\python\dictionary_project\venv\Lib\site-packages\rest_framework\views.py", line 509, in dispatch
-    response = self.handle_exception(exc)
-  File "C:\Users\phara\OneDrive\Desktop\FMIS\python\dictionary_project\venv\Lib\site-packages\rest_framework\views.py", line 469, in handle_exception
-    self.raise_uncaught_exception(exc)
-    ~~~~~~~~~~~~~~~~~~~~~~~~~~~~~^^^^^
-  File "C:\Users\phara\OneDrive\Desktop\FMIS\python\dictionary_project\venv\Lib\site-packages\rest_framework\views.py", line 480, in raise_uncaught_exception
-    raise exc
-  File "C:\Users\phara\OneDrive\Desktop\FMIS\python\dictionary_project\venv\Lib\site-packages\rest_framework\views.py", line 506, in dispatch
-    response = handler(request, *args, **kwargs)
-  File "C:\Users\phara\OneDrive\Desktop\FMIS\python\dictionary_project\venv\Lib\site-packages\drf_yasg\views.py", line 112, in get
-    schema = generator.get_schema(request, self.public)
-  File "C:\Users\phara\OneDrive\Desktop\FMIS\python\dictionary_project\venv\Lib\site-packages\drf_yasg\generators.py", line 276, in get_schema
-    paths, prefix = self.get_paths(endpoints, components, request, public)
-                    ~~~~~~~~~~~~~~^^^^^^^^^^^^^^^^^^^^^^^^^^^^^^^^^^^^^^^^
-  File "C:\Users\phara\OneDrive\Desktop\FMIS\python\dictionary_project\venv\Lib\site-packages\drf_yasg\generators.py", line 482, in get_paths
-    operation = self.get_operation(view, path, prefix, method, components, request)
-  File "C:\Users\phara\OneDrive\Desktop\FMIS\python\dictionary_project\venv\Lib\site-packages\drf_yasg\generators.py", line 524, in get_operation
-    operation = view_inspector.get_operation(operation_keys)
-  File "C:\Users\phara\OneDrive\Desktop\FMIS\python\dictionary_project\venv\Lib\site-packages\drf_yasg\inspectors\view.py", line 36, in get_operation
-    parameters = self.add_manual_parameters(parameters)
-  File "C:\Users\phara\OneDrive\Desktop\FMIS\python\dictionary_project\venv\Lib\site-packages\drf_yasg\inspectors\view.py", line 166, in add_manual_parameters
-    raise SwaggerGenerationError("cannot add form parameters when the request has a request body; "
-                                 "did you forget to set an appropriate parser class on the view?")
-drf_yasg.errors.SwaggerGenerationError: cannot add form parameters when the request has a request body; did you forget to set an appropriate parser class on the view?
-[2025-04-02 10:37:42,514] ERROR basehttp 19252 2360 - "GET /swagger/?format=openapi HTTP/1.1" 500 161204
-[2025-04-02 10:56:19,713] ERROR views 4384 19180 - Error approving staging entry: Dictionary() got unexpected keyword arguments: 'index'
-[2025-04-02 10:56:19,714] ERROR log 4384 19180 - Internal Server Error: /api/dictionary/staging/8/approve/
-[2025-04-02 10:56:19,715] ERROR basehttp 4384 19180 - "POST /api/dictionary/staging/8/approve/ HTTP/1.1" 500 55
-[2025-04-02 11:01:56,135] ERROR views 12492 10576 - Error approving staging entry: (1364, "Field 'index' doesn't have a default value")
-[2025-04-02 11:01:56,136] ERROR log 12492 10576 - Internal Server Error: /api/dictionary/staging/8/approve/
-[2025-04-02 11:01:56,137] ERROR basehttp 12492 10576 - "POST /api/dictionary/staging/8/approve/ HTTP/1.1" 500 55
-[2025-04-02 11:03:21,432] ERROR views 2788 8472 - Error approving staging entry: (1054, "Unknown column 'dictionary_staging.index' in 'field list'")
-[2025-04-02 11:03:21,433] ERROR log 2788 8472 - Internal Server Error: /api/dictionary/staging/8/approve/
-[2025-04-02 11:03:21,434] ERROR basehttp 2788 8472 - "POST /api/dictionary/staging/8/approve/ HTTP/1.1" 500 55
-[2025-04-02 11:11:58,459] ERROR views 10620 1716 - Search Error: Field name `id` is not valid for model `Dictionary` in `dictionary.serializers.DictionaryEntrySerializer`.
-[2025-04-02 11:11:58,486] ERROR log 10620 1716 - Internal Server Error: /api/dictionary/search/
-[2025-04-02 11:11:58,487] ERROR basehttp 10620 1716 - "GET /api/dictionary/search/?query=hello HTTP/1.1" 500 3756
-[2025-04-02 11:18:09,054] ERROR views 956 8716 - Search Error: Field name `id` is not valid for model `Dictionary` in `dictionary.serializers.DictionaryEntrySerializer`.
-[2025-04-02 11:18:09,085] ERROR log 956 8716 - Internal Server Error: /api/dictionary/search/
-[2025-04-02 11:18:09,087] ERROR basehttp 956 8716 - "GET /api/dictionary/search/?query=hello HTTP/1.1" 500 3756
-[2025-04-02 11:18:52,427] ERROR views 2828 17052 - Search Error: Field name `id` is not valid for model `Dictionary` in `dictionary.serializers.DictionaryEntrySerializer`.
-[2025-04-02 11:18:52,458] ERROR log 2828 17052 - Internal Server Error: /api/dictionary/search/
-[2025-04-02 11:18:52,459] ERROR basehttp 2828 17052 - "GET /api/dictionary/search/?query=hello HTTP/1.1" 500 3756
-[2025-04-03 09:30:48,647] ERROR exception 18128 4504 - Invalid HTTP_HOST header: '127.0.0.1:8000'. You may need to add '127.0.0.1' to ALLOWED_HOSTS.
-Traceback (most recent call last):
-  File "C:\Users\phara\OneDrive\Desktop\FMIS\python\dictionary_project\venv\Lib\site-packages\django\core\handlers\exception.py", line 55, in inner
-    response = get_response(request)
-  File "C:\Users\phara\OneDrive\Desktop\FMIS\python\dictionary_project\venv\Lib\site-packages\django\utils\deprecation.py", line 128, in __call__
-    response = self.process_request(request)
-  File "C:\Users\phara\OneDrive\Desktop\FMIS\python\dictionary_project\venv\Lib\site-packages\django\middleware\common.py", line 48, in process_request
-    host = request.get_host()
-  File "C:\Users\phara\OneDrive\Desktop\FMIS\python\dictionary_project\venv\Lib\site-packages\django\http\request.py", line 151, in get_host
-    raise DisallowedHost(msg)
-django.core.exceptions.DisallowedHost: Invalid HTTP_HOST header: '127.0.0.1:8000'. You may need to add '127.0.0.1' to ALLOWED_HOSTS.
-[2025-04-03 09:30:49,269] ERROR exception 18128 16224 - Invalid HTTP_HOST header: '127.0.0.1:8000'. You may need to add '127.0.0.1' to ALLOWED_HOSTS.
-Traceback (most recent call last):
-  File "C:\Users\phara\OneDrive\Desktop\FMIS\python\dictionary_project\venv\Lib\site-packages\django\core\handlers\exception.py", line 55, in inner
-    response = get_response(request)
-  File "C:\Users\phara\OneDrive\Desktop\FMIS\python\dictionary_project\venv\Lib\site-packages\django\utils\deprecation.py", line 128, in __call__
-    response = self.process_request(request)
-  File "C:\Users\phara\OneDrive\Desktop\FMIS\python\dictionary_project\venv\Lib\site-packages\django\middleware\common.py", line 48, in process_request
-    host = request.get_host()
-  File "C:\Users\phara\OneDrive\Desktop\FMIS\python\dictionary_project\venv\Lib\site-packages\django\http\request.py", line 151, in get_host
-    raise DisallowedHost(msg)
-django.core.exceptions.DisallowedHost: Invalid HTTP_HOST header: '127.0.0.1:8000'. You may need to add '127.0.0.1' to ALLOWED_HOSTS.
-[2025-04-03 11:19:17,961] ERROR log 12376 2564 - Internal Server Error: /api/users/mobile/login/
-Traceback (most recent call last):
-  File "C:\Users\phara\OneDrive\Desktop\FMIS\python\dictionary_project\venv\Lib\site-packages\django\core\handlers\exception.py", line 55, in inner
-    response = get_response(request)
-  File "C:\Users\phara\OneDrive\Desktop\FMIS\python\dictionary_project\venv\Lib\site-packages\django\core\handlers\base.py", line 197, in _get_response
-    response = wrapped_callback(request, *callback_args, **callback_kwargs)
-  File "C:\Users\phara\OneDrive\Desktop\FMIS\python\dictionary_project\venv\Lib\site-packages\django\views\decorators\csrf.py", line 65, in _view_wrapper
-    return view_func(request, *args, **kwargs)
-  File "C:\Users\phara\OneDrive\Desktop\FMIS\python\dictionary_project\venv\Lib\site-packages\django\views\generic\base.py", line 104, in view
-    return self.dispatch(request, *args, **kwargs)
-           ~~~~~~~~~~~~~^^^^^^^^^^^^^^^^^^^^^^^^^^
-  File "C:\Users\phara\OneDrive\Desktop\FMIS\python\dictionary_project\venv\Lib\site-packages\rest_framework\views.py", line 509, in dispatch
-    response = self.handle_exception(exc)
-  File "C:\Users\phara\OneDrive\Desktop\FMIS\python\dictionary_project\venv\Lib\site-packages\rest_framework\views.py", line 469, in handle_exception
-    self.raise_uncaught_exception(exc)
-    ~~~~~~~~~~~~~~~~~~~~~~~~~~~~~^^^^^
-  File "C:\Users\phara\OneDrive\Desktop\FMIS\python\dictionary_project\venv\Lib\site-packages\rest_framework\views.py", line 480, in raise_uncaught_exception
-    raise exc
-  File "C:\Users\phara\OneDrive\Desktop\FMIS\python\dictionary_project\venv\Lib\site-packages\rest_framework\views.py", line 497, in dispatch
-    self.initial(request, *args, **kwargs)
-    ~~~~~~~~~~~~^^^^^^^^^^^^^^^^^^^^^^^^^^
-  File "C:\Users\phara\OneDrive\Desktop\FMIS\python\dictionary_project\venv\Lib\site-packages\rest_framework\views.py", line 414, in initial
-    self.perform_authentication(request)
-    ~~~~~~~~~~~~~~~~~~~~~~~~~~~^^^^^^^^^
-  File "C:\Users\phara\OneDrive\Desktop\FMIS\python\dictionary_project\venv\Lib\site-packages\rest_framework\views.py", line 324, in perform_authentication
-    request.user
-  File "C:\Users\phara\OneDrive\Desktop\FMIS\python\dictionary_project\venv\Lib\site-packages\rest_framework\request.py", line 231, in user
-    self._authenticate()
-    ~~~~~~~~~~~~~~~~~~^^
-  File "C:\Users\phara\OneDrive\Desktop\FMIS\python\dictionary_project\venv\Lib\site-packages\rest_framework\request.py", line 384, in _authenticate
-    user_auth_tuple = authenticator.authenticate(self)
-  File "C:\Users\phara\OneDrive\Desktop\FMIS\python\dictionary_project\users\custom_auth.py", line 85, in authenticate
-    raw_token = get_authorization_header(request).decode('utf-8').split()[1]
-                ~~~~~~~~~~~~~~~~~~~~~~~~~~~~~~~~~~~~~~~~~~~~~~~~~~~~~~~~~^^^
-IndexError: list index out of range
-[2025-04-03 11:19:17,968] ERROR basehttp 12376 2564 - "POST /api/users/mobile/login/ HTTP/1.1" 500 122395
-[2025-04-03 11:22:10,508] ERROR log 15476 6428 - Internal Server Error: /api/users/mobile/login/
-Traceback (most recent call last):
-  File "C:\Users\phara\OneDrive\Desktop\FMIS\python\dictionary_project\venv\Lib\site-packages\django\core\handlers\exception.py", line 55, in inner
-    response = get_response(request)
-  File "C:\Users\phara\OneDrive\Desktop\FMIS\python\dictionary_project\venv\Lib\site-packages\django\core\handlers\base.py", line 197, in _get_response
-    response = wrapped_callback(request, *callback_args, **callback_kwargs)
-  File "C:\Users\phara\OneDrive\Desktop\FMIS\python\dictionary_project\venv\Lib\site-packages\django\views\decorators\csrf.py", line 65, in _view_wrapper
-    return view_func(request, *args, **kwargs)
-  File "C:\Users\phara\OneDrive\Desktop\FMIS\python\dictionary_project\venv\Lib\site-packages\django\views\generic\base.py", line 104, in view
-    return self.dispatch(request, *args, **kwargs)
-           ~~~~~~~~~~~~~^^^^^^^^^^^^^^^^^^^^^^^^^^
-  File "C:\Users\phara\OneDrive\Desktop\FMIS\python\dictionary_project\venv\Lib\site-packages\rest_framework\views.py", line 509, in dispatch
-    response = self.handle_exception(exc)
-  File "C:\Users\phara\OneDrive\Desktop\FMIS\python\dictionary_project\venv\Lib\site-packages\rest_framework\views.py", line 469, in handle_exception
-    self.raise_uncaught_exception(exc)
-    ~~~~~~~~~~~~~~~~~~~~~~~~~~~~~^^^^^
-  File "C:\Users\phara\OneDrive\Desktop\FMIS\python\dictionary_project\venv\Lib\site-packages\rest_framework\views.py", line 480, in raise_uncaught_exception
-    raise exc
-  File "C:\Users\phara\OneDrive\Desktop\FMIS\python\dictionary_project\venv\Lib\site-packages\rest_framework\views.py", line 497, in dispatch
-    self.initial(request, *args, **kwargs)
-    ~~~~~~~~~~~~^^^^^^^^^^^^^^^^^^^^^^^^^^
-  File "C:\Users\phara\OneDrive\Desktop\FMIS\python\dictionary_project\venv\Lib\site-packages\rest_framework\views.py", line 414, in initial
-    self.perform_authentication(request)
-    ~~~~~~~~~~~~~~~~~~~~~~~~~~~^^^^^^^^^
-  File "C:\Users\phara\OneDrive\Desktop\FMIS\python\dictionary_project\venv\Lib\site-packages\rest_framework\views.py", line 324, in perform_authentication
-    request.user
-  File "C:\Users\phara\OneDrive\Desktop\FMIS\python\dictionary_project\venv\Lib\site-packages\rest_framework\request.py", line 231, in user
-    self._authenticate()
-    ~~~~~~~~~~~~~~~~~~^^
-  File "C:\Users\phara\OneDrive\Desktop\FMIS\python\dictionary_project\venv\Lib\site-packages\rest_framework\request.py", line 384, in _authenticate
-    user_auth_tuple = authenticator.authenticate(self)
-  File "C:\Users\phara\OneDrive\Desktop\FMIS\python\dictionary_project\users\custom_auth.py", line 85, in authenticate
-    raw_token = get_authorization_header(request).decode('utf-8').split()[1]
-                ~~~~~~~~~~~~~~~~~~~~~~~~~~~~~~~~~~~~~~~~~~~~~~~~~~~~~~~~~^^^
-IndexError: list index out of range
-[2025-04-03 11:22:10,518] ERROR basehttp 15476 6428 - "POST /api/users/mobile/login/ HTTP/1.1" 500 122395
-[2025-04-04 11:46:08,743] ERROR log 20764 21140 - Internal Server Error: /api/dictionary/bookmarks/
-[2025-04-04 11:46:08,746] ERROR basehttp 20764 21140 - "GET /api/dictionary/bookmarks/ HTTP/1.1" 500 192
-[2025-04-04 15:28:59,994] ERROR log 20920 1212 - Internal Server Error: /api/dictionary/staging/89/approve/
-Traceback (most recent call last):
-  File "C:\Users\phara\OneDrive\Desktop\FMIS\python\dictionary_project - Copy\venv\Lib\site-packages\django\core\handlers\exception.py", line 55, in inner
-    response = get_response(request)
-  File "C:\Users\phara\OneDrive\Desktop\FMIS\python\dictionary_project - Copy\venv\Lib\site-packages\django\core\handlers\base.py", line 197, in _get_response
-    response = wrapped_callback(request, *callback_args, **callback_kwargs)
-  File "C:\Users\phara\OneDrive\Desktop\FMIS\python\dictionary_project - Copy\venv\Lib\site-packages\django\views\decorators\csrf.py", line 65, in _view_wrapper
-    return view_func(request, *args, **kwargs)
-  File "C:\Users\phara\OneDrive\Desktop\FMIS\python\dictionary_project - Copy\venv\Lib\site-packages\django\views\generic\base.py", line 104, in view
-    return self.dispatch(request, *args, **kwargs)
-           ~~~~~~~~~~~~~^^^^^^^^^^^^^^^^^^^^^^^^^^
-  File "C:\Users\phara\OneDrive\Desktop\FMIS\python\dictionary_project - Copy\venv\Lib\site-packages\rest_framework\views.py", line 509, in dispatch
-    response = self.handle_exception(exc)
-  File "C:\Users\phara\OneDrive\Desktop\FMIS\python\dictionary_project - Copy\venv\Lib\site-packages\rest_framework\views.py", line 469, in handle_exception
-    self.raise_uncaught_exception(exc)
-    ~~~~~~~~~~~~~~~~~~~~~~~~~~~~~^^^^^
-  File "C:\Users\phara\OneDrive\Desktop\FMIS\python\dictionary_project - Copy\venv\Lib\site-packages\rest_framework\views.py", line 480, in raise_uncaught_exception
-    raise exc
-  File "C:\Users\phara\OneDrive\Desktop\FMIS\python\dictionary_project - Copy\venv\Lib\site-packages\rest_framework\views.py", line 506, in dispatch
-    response = handler(request, *args, **kwargs)
-TypeError: StagingEntryApproveView.post() got an unexpected keyword argument 'pk'
-[2025-04-04 15:29:00,001] ERROR basehttp 20920 1212 - "POST /api/dictionary/staging/89/approve/ HTTP/1.1" 500 104032
-[2025-04-04 15:35:32,809] ERROR log 20776 9600 - Internal Server Error: /api/dictionary/staging/89/approve/
-Traceback (most recent call last):
-  File "C:\Users\phara\OneDrive\Desktop\FMIS\python\dictionary_project - Copy\venv\Lib\site-packages\django\core\handlers\exception.py", line 55, in inner
-    response = get_response(request)
-  File "C:\Users\phara\OneDrive\Desktop\FMIS\python\dictionary_project - Copy\venv\Lib\site-packages\django\core\handlers\base.py", line 197, in _get_response
-    response = wrapped_callback(request, *callback_args, **callback_kwargs)
-  File "C:\Users\phara\OneDrive\Desktop\FMIS\python\dictionary_project - Copy\venv\Lib\site-packages\django\views\decorators\csrf.py", line 65, in _view_wrapper
-    return view_func(request, *args, **kwargs)
-  File "C:\Users\phara\OneDrive\Desktop\FMIS\python\dictionary_project - Copy\venv\Lib\site-packages\django\views\generic\base.py", line 104, in view
-    return self.dispatch(request, *args, **kwargs)
-           ~~~~~~~~~~~~~^^^^^^^^^^^^^^^^^^^^^^^^^^
-  File "C:\Users\phara\OneDrive\Desktop\FMIS\python\dictionary_project - Copy\venv\Lib\site-packages\rest_framework\views.py", line 509, in dispatch
-    response = self.handle_exception(exc)
-  File "C:\Users\phara\OneDrive\Desktop\FMIS\python\dictionary_project - Copy\venv\Lib\site-packages\rest_framework\views.py", line 469, in handle_exception
-    self.raise_uncaught_exception(exc)
-    ~~~~~~~~~~~~~~~~~~~~~~~~~~~~~^^^^^
-  File "C:\Users\phara\OneDrive\Desktop\FMIS\python\dictionary_project - Copy\venv\Lib\site-packages\rest_framework\views.py", line 480, in raise_uncaught_exception
-    raise exc
-  File "C:\Users\phara\OneDrive\Desktop\FMIS\python\dictionary_project - Copy\venv\Lib\site-packages\rest_framework\views.py", line 506, in dispatch
-    response = handler(request, *args, **kwargs)
-TypeError: StagingEntryApproveView.post() got an unexpected keyword argument 'pk'
-[2025-04-04 15:35:32,816] ERROR basehttp 20776 9600 - "POST /api/dictionary/staging/89/approve/ HTTP/1.1" 500 104032
-[2025-04-04 15:36:33,992] ERROR log 9628 12816 - Internal Server Error: /api/dictionary/staging/89/approve/
-Traceback (most recent call last):
-  File "C:\Users\phara\OneDrive\Desktop\FMIS\python\dictionary_project - Copy\venv\Lib\site-packages\django\core\handlers\exception.py", line 55, in inner
-    response = get_response(request)
-  File "C:\Users\phara\OneDrive\Desktop\FMIS\python\dictionary_project - Copy\venv\Lib\site-packages\django\core\handlers\base.py", line 197, in _get_response
-    response = wrapped_callback(request, *callback_args, **callback_kwargs)
-  File "C:\Users\phara\OneDrive\Desktop\FMIS\python\dictionary_project - Copy\venv\Lib\site-packages\django\views\decorators\csrf.py", line 65, in _view_wrapper
-    return view_func(request, *args, **kwargs)
-  File "C:\Users\phara\OneDrive\Desktop\FMIS\python\dictionary_project - Copy\venv\Lib\site-packages\django\views\generic\base.py", line 104, in view
-    return self.dispatch(request, *args, **kwargs)
-           ~~~~~~~~~~~~~^^^^^^^^^^^^^^^^^^^^^^^^^^
-  File "C:\Users\phara\OneDrive\Desktop\FMIS\python\dictionary_project - Copy\venv\Lib\site-packages\rest_framework\views.py", line 509, in dispatch
-    response = self.handle_exception(exc)
-  File "C:\Users\phara\OneDrive\Desktop\FMIS\python\dictionary_project - Copy\venv\Lib\site-packages\rest_framework\views.py", line 469, in handle_exception
-    self.raise_uncaught_exception(exc)
-    ~~~~~~~~~~~~~~~~~~~~~~~~~~~~~^^^^^
-  File "C:\Users\phara\OneDrive\Desktop\FMIS\python\dictionary_project - Copy\venv\Lib\site-packages\rest_framework\views.py", line 480, in raise_uncaught_exception
-    raise exc
-  File "C:\Users\phara\OneDrive\Desktop\FMIS\python\dictionary_project - Copy\venv\Lib\site-packages\rest_framework\views.py", line 506, in dispatch
-    response = handler(request, *args, **kwargs)
-TypeError: StagingEntryApproveView.post() got an unexpected keyword argument 'pk'
-[2025-04-04 15:36:33,999] ERROR basehttp 9628 12816 - "POST /api/dictionary/staging/89/approve/ HTTP/1.1" 500 104032
-[2025-04-04 16:15:21,560] ERROR log 22540 7644 - Internal Server Error: /api/dictionary/staging/93/approve/
-Traceback (most recent call last):
-  File "C:\Users\phara\OneDrive\Desktop\FMIS\python\dictionary_project - Copy\venv\Lib\site-packages\django\core\handlers\exception.py", line 55, in inner
-    response = get_response(request)
-  File "C:\Users\phara\OneDrive\Desktop\FMIS\python\dictionary_project - Copy\venv\Lib\site-packages\django\core\handlers\base.py", line 197, in _get_response
-    response = wrapped_callback(request, *callback_args, **callback_kwargs)
-  File "C:\Users\phara\OneDrive\Desktop\FMIS\python\dictionary_project - Copy\venv\Lib\site-packages\django\views\decorators\csrf.py", line 65, in _view_wrapper
-    return view_func(request, *args, **kwargs)
-  File "C:\Users\phara\OneDrive\Desktop\FMIS\python\dictionary_project - Copy\venv\Lib\site-packages\django\views\generic\base.py", line 104, in view
-    return self.dispatch(request, *args, **kwargs)
-           ~~~~~~~~~~~~~^^^^^^^^^^^^^^^^^^^^^^^^^^
-  File "C:\Users\phara\OneDrive\Desktop\FMIS\python\dictionary_project - Copy\venv\Lib\site-packages\rest_framework\views.py", line 509, in dispatch
-    response = self.handle_exception(exc)
-  File "C:\Users\phara\OneDrive\Desktop\FMIS\python\dictionary_project - Copy\venv\Lib\site-packages\rest_framework\views.py", line 469, in handle_exception
-    self.raise_uncaught_exception(exc)
-    ~~~~~~~~~~~~~~~~~~~~~~~~~~~~~^^^^^
-  File "C:\Users\phara\OneDrive\Desktop\FMIS\python\dictionary_project - Copy\venv\Lib\site-packages\rest_framework\views.py", line 480, in raise_uncaught_exception
-    raise exc
-  File "C:\Users\phara\OneDrive\Desktop\FMIS\python\dictionary_project - Copy\venv\Lib\site-packages\rest_framework\views.py", line 506, in dispatch
-    response = handler(request, *args, **kwargs)
-TypeError: StagingEntryApproveView.post() got an unexpected keyword argument 'pk'
-[2025-04-04 16:15:21,569] ERROR basehttp 22540 7644 - "POST /api/dictionary/staging/93/approve/ HTTP/1.1" 500 104032
-[2025-04-05 22:53:15,188] ERROR log 11608 5548 - Internal Server Error: /api/dictionary/sync_all/
-[2025-04-05 22:53:15,190] ERROR basehttp 11608 5548 - "GET /api/dictionary/sync_all/?per_page=20 HTTP/1.1" 500 179
-[2025-04-05 23:28:44,965] ERROR log 17616 23064 - Internal Server Error: /api/dictionary/staging/create/
-[2025-04-05 23:28:44,966] ERROR basehttp 17616 23064 - "POST /api/dictionary/staging/create/ HTTP/1.1" 500 7830
-[2025-04-05 23:41:48,374] ERROR log 22032 18260 - Internal Server Error: /api/dictionary/staging/create/
-[2025-04-05 23:41:48,375] ERROR basehttp 22032 18260 - "POST /api/dictionary/staging/create/ HTTP/1.1" 500 7827
-[2025-04-05 23:43:37,386] ERROR log 15056 6620 - Internal Server Error: /api/dictionary/staging/create/
-[2025-04-05 23:43:37,387] ERROR basehttp 15056 6620 - "POST /api/dictionary/staging/create/ HTTP/1.1" 500 7788
-[2025-04-05 23:44:05,042] ERROR log 15056 6620 - Internal Server Error: /api/dictionary/staging/create/
-[2025-04-05 23:44:05,042] ERROR basehttp 15056 6620 - "POST /api/dictionary/staging/create/ HTTP/1.1" 500 7788
-[2025-04-05 23:45:10,846] ERROR log 5540 6192 - Internal Server Error: /api/dictionary/staging/create/
-[2025-04-05 23:45:10,847] ERROR basehttp 5540 6192 - "POST /api/dictionary/staging/create/ HTTP/1.1" 500 7788
-[2025-04-05 23:45:12,536] ERROR log 5540 6192 - Internal Server Error: /api/dictionary/staging/create/
-[2025-04-05 23:45:12,537] ERROR basehttp 5540 6192 - "POST /api/dictionary/staging/create/ HTTP/1.1" 500 7788
-[2025-04-06 01:26:38,613] ERROR log 14028 17020 - Internal Server Error: /api/dictionary/staging/create/
-[2025-04-06 01:26:38,614] ERROR basehttp 14028 17020 - "POST /api/dictionary/staging/create/ HTTP/1.1" 500 1473
-[2025-04-06 01:58:16,782] ERROR log 19216 11832 - Internal Server Error: /api/dictionary/staging/7/approve/
-Traceback (most recent call last):
-  File "C:\Users\phara\OneDrive\Desktop\FMIS\python\dictionary_project\venv\Lib\site-packages\django\core\handlers\exception.py", line 55, in inner
-    response = get_response(request)
-  File "C:\Users\phara\OneDrive\Desktop\FMIS\python\dictionary_project\venv\Lib\site-packages\django\core\handlers\base.py", line 197, in _get_response
-    response = wrapped_callback(request, *callback_args, **callback_kwargs)
-  File "C:\Users\phara\OneDrive\Desktop\FMIS\python\dictionary_project\venv\Lib\site-packages\django\views\decorators\csrf.py", line 65, in _view_wrapper
-    return view_func(request, *args, **kwargs)
-  File "C:\Users\phara\OneDrive\Desktop\FMIS\python\dictionary_project\venv\Lib\site-packages\django\views\generic\base.py", line 104, in view
-    return self.dispatch(request, *args, **kwargs)
-           ~~~~~~~~~~~~~^^^^^^^^^^^^^^^^^^^^^^^^^^
-  File "C:\Users\phara\OneDrive\Desktop\FMIS\python\dictionary_project\venv\Lib\site-packages\rest_framework\views.py", line 509, in dispatch
-    response = self.handle_exception(exc)
-  File "C:\Users\phara\OneDrive\Desktop\FMIS\python\dictionary_project\venv\Lib\site-packages\rest_framework\views.py", line 469, in handle_exception
-    self.raise_uncaught_exception(exc)
-    ~~~~~~~~~~~~~~~~~~~~~~~~~~~~~^^^^^
-  File "C:\Users\phara\OneDrive\Desktop\FMIS\python\dictionary_project\venv\Lib\site-packages\rest_framework\views.py", line 480, in raise_uncaught_exception
-    raise exc
-  File "C:\Users\phara\OneDrive\Desktop\FMIS\python\dictionary_project\venv\Lib\site-packages\rest_framework\views.py", line 506, in dispatch
-    response = handler(request, *args, **kwargs)
-TypeError: StagingEntryApproveView.post() got an unexpected keyword argument 'pk'
-[2025-04-06 01:58:16,786] ERROR basehttp 19216 11832 - "POST /api/dictionary/staging/7/approve/ HTTP/1.1" 500 103763
-[2025-04-06 02:53:59,157] ERROR log 1596 9736 - Internal Server Error: /api/dictionary/bookmarks/
-[2025-04-06 02:53:59,158] ERROR basehttp 1596 9736 - "POST /api/dictionary/bookmarks/ HTTP/1.1" 500 186
-[2025-04-08 02:26:40,136] ERROR log 11884 7480 - Internal Server Error: /swagger/
-Traceback (most recent call last):
-  File "C:\Users\phara\OneDrive\Desktop\FMIS\python\dictionary_project\venv\Lib\site-packages\django\core\handlers\exception.py", line 55, in inner
-    response = get_response(request)
-  File "C:\Users\phara\OneDrive\Desktop\FMIS\python\dictionary_project\venv\Lib\site-packages\django\core\handlers\base.py", line 197, in _get_response
-    response = wrapped_callback(request, *callback_args, **callback_kwargs)
-  File "C:\Users\phara\OneDrive\Desktop\FMIS\python\dictionary_project\venv\Lib\site-packages\django\views\decorators\csrf.py", line 65, in _view_wrapper
-    return view_func(request, *args, **kwargs)
-  File "C:\Users\phara\OneDrive\Desktop\FMIS\python\dictionary_project\venv\Lib\site-packages\django\views\generic\base.py", line 104, in view
-    return self.dispatch(request, *args, **kwargs)
-           ~~~~~~~~~~~~~^^^^^^^^^^^^^^^^^^^^^^^^^^
-  File "C:\Users\phara\OneDrive\Desktop\FMIS\python\dictionary_project\venv\Lib\site-packages\rest_framework\views.py", line 509, in dispatch
-    response = self.handle_exception(exc)
-  File "C:\Users\phara\OneDrive\Desktop\FMIS\python\dictionary_project\venv\Lib\site-packages\rest_framework\views.py", line 469, in handle_exception
-    self.raise_uncaught_exception(exc)
-    ~~~~~~~~~~~~~~~~~~~~~~~~~~~~~^^^^^
-  File "C:\Users\phara\OneDrive\Desktop\FMIS\python\dictionary_project\venv\Lib\site-packages\rest_framework\views.py", line 480, in raise_uncaught_exception
-    raise exc
-  File "C:\Users\phara\OneDrive\Desktop\FMIS\python\dictionary_project\venv\Lib\site-packages\rest_framework\views.py", line 506, in dispatch
-    response = handler(request, *args, **kwargs)
-  File "C:\Users\phara\OneDrive\Desktop\FMIS\python\dictionary_project\venv\Lib\site-packages\drf_yasg\views.py", line 112, in get
-    schema = generator.get_schema(request, self.public)
-  File "C:\Users\phara\OneDrive\Desktop\FMIS\python\dictionary_project\venv\Lib\site-packages\drf_yasg\generators.py", line 276, in get_schema
-    paths, prefix = self.get_paths(endpoints, components, request, public)
-                    ~~~~~~~~~~~~~~^^^^^^^^^^^^^^^^^^^^^^^^^^^^^^^^^^^^^^^^
-  File "C:\Users\phara\OneDrive\Desktop\FMIS\python\dictionary_project\venv\Lib\site-packages\drf_yasg\generators.py", line 482, in get_paths
-    operation = self.get_operation(view, path, prefix, method, components, request)
-  File "C:\Users\phara\OneDrive\Desktop\FMIS\python\dictionary_project\venv\Lib\site-packages\drf_yasg\generators.py", line 524, in get_operation
-    operation = view_inspector.get_operation(operation_keys)
-  File "C:\Users\phara\OneDrive\Desktop\FMIS\python\dictionary_project\venv\Lib\site-packages\drf_yasg\inspectors\view.py", line 32, in get_operation
-    body = self.get_request_body_parameters(consumes)
-  File "C:\Users\phara\OneDrive\Desktop\FMIS\python\dictionary_project\venv\Lib\site-packages\drf_yasg\inspectors\view.py", line 81, in get_request_body_parameters
-    raise SwaggerGenerationError("form request body cannot be a Schema")
-drf_yasg.errors.SwaggerGenerationError: form request body cannot be a Schema
-[2025-04-08 02:26:40,142] ERROR basehttp 11884 7480 - "GET /swagger/?format=openapi HTTP/1.1" 500 163662
-[2025-04-08 02:29:40,811] ERROR log 14132 10556 - Internal Server Error: /swagger/
-Traceback (most recent call last):
-  File "C:\Users\phara\OneDrive\Desktop\FMIS\python\dictionary_project\venv\Lib\site-packages\django\core\handlers\exception.py", line 55, in inner
-    response = get_response(request)
-  File "C:\Users\phara\OneDrive\Desktop\FMIS\python\dictionary_project\venv\Lib\site-packages\django\core\handlers\base.py", line 197, in _get_response
-    response = wrapped_callback(request, *callback_args, **callback_kwargs)
-  File "C:\Users\phara\OneDrive\Desktop\FMIS\python\dictionary_project\venv\Lib\site-packages\django\views\decorators\csrf.py", line 65, in _view_wrapper
-    return view_func(request, *args, **kwargs)
-  File "C:\Users\phara\OneDrive\Desktop\FMIS\python\dictionary_project\venv\Lib\site-packages\django\views\generic\base.py", line 104, in view
-    return self.dispatch(request, *args, **kwargs)
-           ~~~~~~~~~~~~~^^^^^^^^^^^^^^^^^^^^^^^^^^
-  File "C:\Users\phara\OneDrive\Desktop\FMIS\python\dictionary_project\venv\Lib\site-packages\rest_framework\views.py", line 509, in dispatch
-    response = self.handle_exception(exc)
-  File "C:\Users\phara\OneDrive\Desktop\FMIS\python\dictionary_project\venv\Lib\site-packages\rest_framework\views.py", line 469, in handle_exception
-    self.raise_uncaught_exception(exc)
-    ~~~~~~~~~~~~~~~~~~~~~~~~~~~~~^^^^^
-  File "C:\Users\phara\OneDrive\Desktop\FMIS\python\dictionary_project\venv\Lib\site-packages\rest_framework\views.py", line 480, in raise_uncaught_exception
-    raise exc
-  File "C:\Users\phara\OneDrive\Desktop\FMIS\python\dictionary_project\venv\Lib\site-packages\rest_framework\views.py", line 506, in dispatch
-    response = handler(request, *args, **kwargs)
-  File "C:\Users\phara\OneDrive\Desktop\FMIS\python\dictionary_project\venv\Lib\site-packages\drf_yasg\views.py", line 112, in get
-    schema = generator.get_schema(request, self.public)
-  File "C:\Users\phara\OneDrive\Desktop\FMIS\python\dictionary_project\venv\Lib\site-packages\drf_yasg\generators.py", line 276, in get_schema
-    paths, prefix = self.get_paths(endpoints, components, request, public)
-                    ~~~~~~~~~~~~~~^^^^^^^^^^^^^^^^^^^^^^^^^^^^^^^^^^^^^^^^
-  File "C:\Users\phara\OneDrive\Desktop\FMIS\python\dictionary_project\venv\Lib\site-packages\drf_yasg\generators.py", line 482, in get_paths
-    operation = self.get_operation(view, path, prefix, method, components, request)
-  File "C:\Users\phara\OneDrive\Desktop\FMIS\python\dictionary_project\venv\Lib\site-packages\drf_yasg\generators.py", line 524, in get_operation
-    operation = view_inspector.get_operation(operation_keys)
-  File "C:\Users\phara\OneDrive\Desktop\FMIS\python\dictionary_project\venv\Lib\site-packages\drf_yasg\inspectors\view.py", line 32, in get_operation
-    body = self.get_request_body_parameters(consumes)
-  File "C:\Users\phara\OneDrive\Desktop\FMIS\python\dictionary_project\venv\Lib\site-packages\drf_yasg\inspectors\view.py", line 81, in get_request_body_parameters
-    raise SwaggerGenerationError("form request body cannot be a Schema")
-drf_yasg.errors.SwaggerGenerationError: form request body cannot be a Schema
-[2025-04-08 02:29:40,820] ERROR basehttp 14132 10556 - "GET /swagger/?format=openapi HTTP/1.1" 500 164595
-[2025-04-08 02:33:55,039] ERROR log 9128 2644 - Internal Server Error: /swagger/
-Traceback (most recent call last):
-  File "C:\Users\phara\OneDrive\Desktop\FMIS\python\dictionary_project\venv\Lib\site-packages\django\core\handlers\exception.py", line 55, in inner
-    response = get_response(request)
-  File "C:\Users\phara\OneDrive\Desktop\FMIS\python\dictionary_project\venv\Lib\site-packages\django\core\handlers\base.py", line 197, in _get_response
-    response = wrapped_callback(request, *callback_args, **callback_kwargs)
-  File "C:\Users\phara\OneDrive\Desktop\FMIS\python\dictionary_project\venv\Lib\site-packages\django\views\decorators\csrf.py", line 65, in _view_wrapper
-    return view_func(request, *args, **kwargs)
-  File "C:\Users\phara\OneDrive\Desktop\FMIS\python\dictionary_project\venv\Lib\site-packages\django\views\generic\base.py", line 104, in view
-    return self.dispatch(request, *args, **kwargs)
-           ~~~~~~~~~~~~~^^^^^^^^^^^^^^^^^^^^^^^^^^
-  File "C:\Users\phara\OneDrive\Desktop\FMIS\python\dictionary_project\venv\Lib\site-packages\rest_framework\views.py", line 509, in dispatch
-    response = self.handle_exception(exc)
-  File "C:\Users\phara\OneDrive\Desktop\FMIS\python\dictionary_project\venv\Lib\site-packages\rest_framework\views.py", line 469, in handle_exception
-    self.raise_uncaught_exception(exc)
-    ~~~~~~~~~~~~~~~~~~~~~~~~~~~~~^^^^^
-  File "C:\Users\phara\OneDrive\Desktop\FMIS\python\dictionary_project\venv\Lib\site-packages\rest_framework\views.py", line 480, in raise_uncaught_exception
-    raise exc
-  File "C:\Users\phara\OneDrive\Desktop\FMIS\python\dictionary_project\venv\Lib\site-packages\rest_framework\views.py", line 506, in dispatch
-    response = handler(request, *args, **kwargs)
-  File "C:\Users\phara\OneDrive\Desktop\FMIS\python\dictionary_project\venv\Lib\site-packages\drf_yasg\views.py", line 112, in get
-    schema = generator.get_schema(request, self.public)
-  File "C:\Users\phara\OneDrive\Desktop\FMIS\python\dictionary_project\venv\Lib\site-packages\drf_yasg\generators.py", line 276, in get_schema
-    paths, prefix = self.get_paths(endpoints, components, request, public)
-                    ~~~~~~~~~~~~~~^^^^^^^^^^^^^^^^^^^^^^^^^^^^^^^^^^^^^^^^
-  File "C:\Users\phara\OneDrive\Desktop\FMIS\python\dictionary_project\venv\Lib\site-packages\drf_yasg\generators.py", line 482, in get_paths
-    operation = self.get_operation(view, path, prefix, method, components, request)
-  File "C:\Users\phara\OneDrive\Desktop\FMIS\python\dictionary_project\venv\Lib\site-packages\drf_yasg\generators.py", line 524, in get_operation
-    operation = view_inspector.get_operation(operation_keys)
-  File "C:\Users\phara\OneDrive\Desktop\FMIS\python\dictionary_project\venv\Lib\site-packages\drf_yasg\inspectors\view.py", line 32, in get_operation
-    body = self.get_request_body_parameters(consumes)
-  File "C:\Users\phara\OneDrive\Desktop\FMIS\python\dictionary_project\venv\Lib\site-packages\drf_yasg\inspectors\view.py", line 81, in get_request_body_parameters
-    raise SwaggerGenerationError("form request body cannot be a Schema")
-drf_yasg.errors.SwaggerGenerationError: form request body cannot be a Schema
-[2025-04-08 02:33:55,045] ERROR basehttp 9128 2644 - "GET /swagger/?format=openapi HTTP/1.1" 500 164595
-[2025-04-08 02:42:10,156] ERROR log 1760 14564 - Internal Server Error: /swagger/
-Traceback (most recent call last):
-  File "C:\Users\phara\OneDrive\Desktop\FMIS\python\dictionary_project\venv\Lib\site-packages\django\core\handlers\exception.py", line 55, in inner
-    response = get_response(request)
-  File "C:\Users\phara\OneDrive\Desktop\FMIS\python\dictionary_project\venv\Lib\site-packages\django\core\handlers\base.py", line 197, in _get_response
-    response = wrapped_callback(request, *callback_args, **callback_kwargs)
-  File "C:\Users\phara\OneDrive\Desktop\FMIS\python\dictionary_project\venv\Lib\site-packages\django\views\decorators\csrf.py", line 65, in _view_wrapper
-    return view_func(request, *args, **kwargs)
-  File "C:\Users\phara\OneDrive\Desktop\FMIS\python\dictionary_project\venv\Lib\site-packages\django\views\generic\base.py", line 104, in view
-    return self.dispatch(request, *args, **kwargs)
-           ~~~~~~~~~~~~~^^^^^^^^^^^^^^^^^^^^^^^^^^
-  File "C:\Users\phara\OneDrive\Desktop\FMIS\python\dictionary_project\venv\Lib\site-packages\rest_framework\views.py", line 509, in dispatch
-    response = self.handle_exception(exc)
-  File "C:\Users\phara\OneDrive\Desktop\FMIS\python\dictionary_project\venv\Lib\site-packages\rest_framework\views.py", line 469, in handle_exception
-    self.raise_uncaught_exception(exc)
-    ~~~~~~~~~~~~~~~~~~~~~~~~~~~~~^^^^^
-  File "C:\Users\phara\OneDrive\Desktop\FMIS\python\dictionary_project\venv\Lib\site-packages\rest_framework\views.py", line 480, in raise_uncaught_exception
-    raise exc
-  File "C:\Users\phara\OneDrive\Desktop\FMIS\python\dictionary_project\venv\Lib\site-packages\rest_framework\views.py", line 506, in dispatch
-    response = handler(request, *args, **kwargs)
-  File "C:\Users\phara\OneDrive\Desktop\FMIS\python\dictionary_project\venv\Lib\site-packages\drf_yasg\views.py", line 112, in get
-    schema = generator.get_schema(request, self.public)
-  File "C:\Users\phara\OneDrive\Desktop\FMIS\python\dictionary_project\venv\Lib\site-packages\drf_yasg\generators.py", line 276, in get_schema
-    paths, prefix = self.get_paths(endpoints, components, request, public)
-                    ~~~~~~~~~~~~~~^^^^^^^^^^^^^^^^^^^^^^^^^^^^^^^^^^^^^^^^
-  File "C:\Users\phara\OneDrive\Desktop\FMIS\python\dictionary_project\venv\Lib\site-packages\drf_yasg\generators.py", line 482, in get_paths
-    operation = self.get_operation(view, path, prefix, method, components, request)
-  File "C:\Users\phara\OneDrive\Desktop\FMIS\python\dictionary_project\venv\Lib\site-packages\drf_yasg\generators.py", line 524, in get_operation
-    operation = view_inspector.get_operation(operation_keys)
-  File "C:\Users\phara\OneDrive\Desktop\FMIS\python\dictionary_project\venv\Lib\site-packages\drf_yasg\inspectors\view.py", line 32, in get_operation
-    body = self.get_request_body_parameters(consumes)
-  File "C:\Users\phara\OneDrive\Desktop\FMIS\python\dictionary_project\venv\Lib\site-packages\drf_yasg\inspectors\view.py", line 81, in get_request_body_parameters
-    raise SwaggerGenerationError("form request body cannot be a Schema")
-drf_yasg.errors.SwaggerGenerationError: form request body cannot be a Schema
-[2025-04-08 02:42:10,166] ERROR basehttp 1760 14564 - "GET /swagger/?format=openapi HTTP/1.1" 500 164595
-[2025-04-08 02:53:27,634] ERROR log 18480 11500 - Internal Server Error: /api/users/register/
-[2025-04-08 02:53:27,635] ERROR basehttp 18480 11500 - "POST /api/users/register/ HTTP/1.1" 500 117
-[2025-04-08 03:04:01,484] ERROR log 18480 2636 - Internal Server Error: /api/users/register/
-[2025-04-08 03:04:01,485] ERROR basehttp 18480 2636 - "POST /api/users/register/ HTTP/1.1" 500 152
-[2025-04-08 03:11:31,746] ERROR log 15180 4412 - Internal Server Error: /api/users/register/
-[2025-04-08 03:11:31,747] ERROR basehttp 15180 4412 - "POST /api/users/register/ HTTP/1.1" 500 152
-[2025-04-08 03:11:33,400] ERROR log 15180 4412 - Internal Server Error: /api/users/register/
-[2025-04-08 03:11:33,400] ERROR basehttp 15180 4412 - "POST /api/users/register/ HTTP/1.1" 500 152
-[2025-04-08 03:12:29,275] ERROR log 3360 13344 - Internal Server Error: /api/users/register/
-[2025-04-08 03:12:29,275] ERROR basehttp 3360 13344 - "POST /api/users/register/ HTTP/1.1" 500 152
-[2025-04-08 03:12:30,521] ERROR log 3360 13344 - Internal Server Error: /api/users/register/
-[2025-04-08 03:12:30,522] ERROR basehttp 3360 13344 - "POST /api/users/register/ HTTP/1.1" 500 152
-[2025-04-08 03:12:31,295] ERROR log 3360 13344 - Internal Server Error: /api/users/register/
-[2025-04-08 03:12:31,295] ERROR basehttp 3360 13344 - "POST /api/users/register/ HTTP/1.1" 500 152
-[2025-04-08 03:14:57,651] ERROR log 18700 9984 - Internal Server Error: /api/users/register/
-[2025-04-08 03:14:57,652] ERROR basehttp 18700 9984 - "POST /api/users/register/ HTTP/1.1" 500 152
-[2025-04-08 03:14:59,457] ERROR log 18700 9984 - Internal Server Error: /api/users/register/
-[2025-04-08 03:14:59,458] ERROR basehttp 18700 9984 - "POST /api/users/register/ HTTP/1.1" 500 152
-[2025-04-08 03:16:05,010] ERROR log 8000 13868 - Internal Server Error: /api/users/register/
-[2025-04-08 03:16:05,012] ERROR basehttp 8000 13868 - "POST /api/users/register/ HTTP/1.1" 500 143
-[2025-04-08 03:25:16,589] ERROR log 17256 16888 - Internal Server Error: /api/users/register/
-[2025-04-08 03:25:16,590] ERROR basehttp 17256 16888 - "POST /api/users/register/ HTTP/1.1" 500 143
-[2025-04-08 03:25:19,124] ERROR log 17256 16888 - Internal Server Error: /api/users/register/
-[2025-04-08 03:25:19,125] ERROR basehttp 17256 16888 - "POST /api/users/register/ HTTP/1.1" 500 143
-[2025-04-08 03:25:20,080] ERROR log 17256 16888 - Internal Server Error: /api/users/register/
-[2025-04-08 03:25:20,081] ERROR basehttp 17256 16888 - "POST /api/users/register/ HTTP/1.1" 500 143
-[2025-04-08 04:27:50,348] ERROR log 19220 17300 - Internal Server Error: /api/dictionary/sync_all/
-[2025-04-08 04:27:50,349] ERROR basehttp 19220 17300 - "GET /api/dictionary/sync_all/?per_page=20 HTTP/1.1" 500 192
-[2025-04-08 04:29:31,821] ERROR log 14612 18764 - Internal Server Error: /api/dictionary/sync_all/
-[2025-04-08 04:29:31,822] ERROR basehttp 14612 18764 - "GET /api/dictionary/sync_all/?per_page=20 HTTP/1.1" 500 192
-[2025-04-08 04:30:37,587] ERROR log 10728 13132 - Internal Server Error: /api/dictionary/sync_all/
-[2025-04-08 04:30:37,588] ERROR basehttp 10728 13132 - "GET /api/dictionary/sync_all/?per_page=20 HTTP/1.1" 500 133
-[2025-04-08 04:31:11,612] ERROR log 3280 15668 - Internal Server Error: /api/dictionary/sync_all/
-[2025-04-08 04:31:11,613] ERROR basehttp 3280 15668 - "GET /api/dictionary/sync_all/?per_page=20 HTTP/1.1" 500 133
-[2025-04-08 04:34:57,050] ERROR log 13640 16304 - Internal Server Error: /api/dictionary/sync_all/
-[2025-04-08 04:34:57,051] ERROR basehttp 13640 16304 - "GET /api/dictionary/sync_all/?per_page=20 HTTP/1.1" 500 192
-[2025-04-08 04:35:30,896] ERROR log 3524 18212 - Internal Server Error: /api/dictionary/sync_all/
-[2025-04-08 04:35:30,896] ERROR basehttp 3524 18212 - "GET /api/dictionary/sync_all/?per_page=20 HTTP/1.1" 500 134
-[2025-04-08 04:38:18,320] ERROR log 12968 2184 - Internal Server Error: /api/dictionary/sync_all/
-[2025-04-08 04:38:18,321] ERROR basehttp 12968 2184 - "GET /api/dictionary/sync_all/?per_page=20 HTTP/1.1" 500 191
-[2025-04-08 08:12:52,806] ERROR log 17736 21176 - Internal Server Error: /api/users/register/
-[2025-04-08 08:12:52,806] ERROR basehttp 17736 21176 - "POST /api/users/register/ HTTP/1.1" 500 122
-[2025-04-09 08:47:41,111] ERROR log 10916 10008 - Internal Server Error: /api/users/login
-Traceback (most recent call last):
-  File "C:\Users\phara\OneDrive\Desktop\FMIS\python\dictionary_project\venv\Lib\site-packages\django\core\handlers\exception.py", line 55, in inner
-    response = get_response(request)
-  File "C:\Users\phara\OneDrive\Desktop\FMIS\python\dictionary_project\venv\Lib\site-packages\django\utils\deprecation.py", line 131, in __call__
-    response = self.process_response(request, response)
-  File "C:\Users\phara\OneDrive\Desktop\FMIS\python\dictionary_project\venv\Lib\site-packages\django\middleware\common.py", line 108, in process_response
-    return self.response_redirect_class(self.get_full_path_with_slash(request))
-                                        ~~~~~~~~~~~~~~~~~~~~~~~~~~~~~^^^^^^^^^
-  File "C:\Users\phara\OneDrive\Desktop\FMIS\python\dictionary_project\venv\Lib\site-packages\django\middleware\common.py", line 87, in get_full_path_with_slash
-    raise RuntimeError(
-    ...<9 lines>...
-    )
-RuntimeError: You called this URL via POST, but the URL doesn't end in a slash and you have APPEND_SLASH set. Django can't redirect to the slash URL while maintaining POST data. Change your form to point to 172.23.23.48:9991/api/users/login/ (note the trailing slash), or set APPEND_SLASH=False in your Django settings.
-[2025-04-09 08:47:41,113] ERROR basehttp 10916 10008 - "POST /api/users/login HTTP/1.1" 500 85072
-[2025-04-09 08:48:59,212] ERROR log 10916 19544 - Internal Server Error: /api/users/login
-Traceback (most recent call last):
-  File "C:\Users\phara\OneDrive\Desktop\FMIS\python\dictionary_project\venv\Lib\site-packages\django\core\handlers\exception.py", line 55, in inner
-    response = get_response(request)
-  File "C:\Users\phara\OneDrive\Desktop\FMIS\python\dictionary_project\venv\Lib\site-packages\django\utils\deprecation.py", line 131, in __call__
-    response = self.process_response(request, response)
-  File "C:\Users\phara\OneDrive\Desktop\FMIS\python\dictionary_project\venv\Lib\site-packages\django\middleware\common.py", line 108, in process_response
-    return self.response_redirect_class(self.get_full_path_with_slash(request))
-                                        ~~~~~~~~~~~~~~~~~~~~~~~~~~~~~^^^^^^^^^
-  File "C:\Users\phara\OneDrive\Desktop\FMIS\python\dictionary_project\venv\Lib\site-packages\django\middleware\common.py", line 87, in get_full_path_with_slash
-    raise RuntimeError(
-    ...<9 lines>...
-    )
-RuntimeError: You called this URL via POST, but the URL doesn't end in a slash and you have APPEND_SLASH set. Django can't redirect to the slash URL while maintaining POST data. Change your form to point to 172.23.23.48:9991/api/users/login/ (note the trailing slash), or set APPEND_SLASH=False in your Django settings.
-[2025-04-09 08:48:59,214] ERROR basehttp 10916 19544 - "POST /api/users/login HTTP/1.1" 500 85072
-[2025-04-09 09:43:54,616] ERROR views 6608 20592 - Sync error: name 'DictionaryEntrySyncSerializer' is not defined
-[2025-04-09 09:43:54,618] ERROR log 6608 20592 - Internal Server Error: /api/dictionary/sync/
-[2025-04-09 09:43:54,619] ERROR basehttp 6608 20592 - "GET /api/dictionary/sync/?last_sync_timestamp=2025-04-07T03%3A06%3A47.059983%2B00%3A00 HTTP/1.1" 500 83
-[2025-04-09 09:52:35,954] ERROR log 13444 21252 - Internal Server Error: /api/users/login/
-[2025-04-09 09:52:35,955] ERROR basehttp 13444 21252 - "POST /api/users/login/ HTTP/1.1" 500 86
-[2025-04-09 09:52:41,991] ERROR log 16932 5288 - Internal Server Error: /api/users/login/
-[2025-04-09 09:52:41,992] ERROR basehttp 16932 5288 - "POST /api/users/login/ HTTP/1.1" 500 86
-[2025-04-09 10:21:20,255] ERROR log 20772 7248 - Internal Server Error: /api/users/register/
-[2025-04-09 10:21:20,256] ERROR basehttp 20772 7248 - "POST /api/users/register/ HTTP/1.1" 500 122
-=======
 [2025-04-18 21:55:54,917] ERROR log 8536 9004 - Internal Server Error: /api/users/login/
 [2025-04-18 21:55:54,918] ERROR basehttp 8536 9004 - "POST /api/users/login/ HTTP/1.1" 500 86
 [2025-04-18 22:04:14,937] ERROR log 18792 15964 - Internal Server Error: /api/users/login/
 [2025-04-18 22:04:14,937] ERROR basehttp 18792 15964 - "POST /api/users/login/ HTTP/1.1" 500 86
 [2025-04-18 22:06:23,383] ERROR log 7820 17320 - Internal Server Error: /api/users/login/
-[2025-04-18 22:06:23,384] ERROR basehttp 7820 17320 - "POST /api/users/login/ HTTP/1.1" 500 86
->>>>>>> 771ab514
+[2025-04-18 22:06:23,384] ERROR basehttp 7820 17320 - "POST /api/users/login/ HTTP/1.1" 500 86